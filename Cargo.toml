--- conflicted
+++ resolved
@@ -80,83 +80,6 @@
 
 subtensor-macros = { path = "support/macros" }
 
-<<<<<<< HEAD
-frame-benchmarking = { git = "https://github.com/paritytech/polkadot-sdk.git", tag = "v1.15.2-rc1", default-features = false }
-frame-benchmarking-cli = { git = "https://github.com/paritytech/polkadot-sdk.git", tag = "v1.15.2-rc1" }
-frame-executive = { git = "https://github.com/paritytech/polkadot-sdk.git", tag = "v1.15.2-rc1", default-features = false }
-frame-metadata-hash-extension = { git = "https://github.com/paritytech/polkadot-sdk.git", tag = "v1.15.2-rc1", default-features = false }
-frame-support = { git = "https://github.com/paritytech/polkadot-sdk.git", tag = "v1.15.2-rc1", default-features = false }
-frame-system = { git = "https://github.com/paritytech/polkadot-sdk.git", tag = "v1.15.2-rc1", default-features = false }
-frame-system-benchmarking = { git = "https://github.com/paritytech/polkadot-sdk.git", tag = "v1.15.2-rc1", default-features = false }
-frame-system-rpc-runtime-api = { git = "https://github.com/paritytech/polkadot-sdk.git", tag = "v1.15.2-rc1", default-features = false }
-frame-try-runtime = { git = "https://github.com/paritytech/polkadot-sdk.git", tag = "v1.15.2-rc1", default-features = false }
-
-pallet-aura = { git = "https://github.com/paritytech/polkadot-sdk.git", tag = "v1.15.2-rc1", default-features = false }
-pallet-balances = { git = "https://github.com/paritytech/polkadot-sdk.git", tag = "v1.15.2-rc1", default-features = false }
-pallet-grandpa = { git = "https://github.com/paritytech/polkadot-sdk.git", tag = "v1.15.2-rc1", default-features = false }
-pallet-insecure-randomness-collective-flip = { git = "https://github.com/paritytech/polkadot-sdk.git", tag = "v1.15.2-rc1", default-features = false }
-pallet-membership = { git = "https://github.com/paritytech/polkadot-sdk.git", tag = "v1.15.2-rc1", default-features = false }
-pallet-multisig = { git = "https://github.com/paritytech/polkadot-sdk.git", tag = "v1.15.2-rc1", default-features = false }
-pallet-preimage = { git = "https://github.com/paritytech/polkadot-sdk.git", tag = "v1.15.2-rc1", default-features = false }
-pallet-proxy = { git = "https://github.com/paritytech/polkadot-sdk.git", tag = "v1.15.2-rc1", default-features = false }
-pallet-safe-mode = { git = "https://github.com/paritytech/polkadot-sdk.git", tag = "v1.15.2-rc1", default-features = false }
-pallet-scheduler = { git = "https://github.com/paritytech/polkadot-sdk.git", tag = "v1.15.2-rc1", default-features = false }
-pallet-sudo = { git = "https://github.com/paritytech/polkadot-sdk.git", tag = "v1.15.2-rc1", default-features = false }
-pallet-timestamp = { git = "https://github.com/paritytech/polkadot-sdk.git", tag = "v1.15.2-rc1", default-features = false }
-pallet-transaction-payment = { git = "https://github.com/paritytech/polkadot-sdk.git", tag = "v1.15.2-rc1", default-features = false }
-pallet-transaction-payment-rpc = { git = "https://github.com/paritytech/polkadot-sdk.git", tag = "v1.15.2-rc1" }
-pallet-transaction-payment-rpc-runtime-api = { git = "https://github.com/paritytech/polkadot-sdk.git", tag = "v1.15.2-rc1", default-features = false }
-pallet-utility = { git = "https://github.com/paritytech/polkadot-sdk.git", tag = "v1.15.2-rc1", default-features = false }
-
-sc-basic-authorship = { git = "https://github.com/paritytech/polkadot-sdk.git", tag = "v1.15.2-rc1" }
-sc-cli = { git = "https://github.com/paritytech/polkadot-sdk.git", tag = "v1.15.2-rc1" }
-sc-client-api = { git = "https://github.com/paritytech/polkadot-sdk.git", tag = "v1.15.2-rc1" }
-sc-consensus = { git = "https://github.com/paritytech/polkadot-sdk.git", tag = "v1.15.2-rc1" }
-sc-consensus-aura = { git = "https://github.com/paritytech/polkadot-sdk.git", tag = "v1.15.2-rc1" }
-sc-consensus-grandpa = { git = "https://github.com/paritytech/polkadot-sdk.git", tag = "v1.15.2-rc1" }
-sc-consensus-grandpa-rpc = { git = "https://github.com/paritytech/polkadot-sdk.git", tag = "v1.15.2-rc1" }
-sc-chain-spec-derive = { git = "https://github.com/paritytech/polkadot-sdk.git", tag = "v1.15.2-rc1" }
-sc-chain-spec = { git = "https://github.com/paritytech/polkadot-sdk.git", tag = "v1.15.2-rc1" }
-sc-consensus-slots = { git = "https://github.com/paritytech/polkadot-sdk.git", tag = "v1.15.2-rc1" }
-sc-executor = { git = "https://github.com/paritytech/polkadot-sdk.git", tag = "v1.15.2-rc1" }
-sc-keystore = { git = "https://github.com/paritytech/polkadot-sdk.git", tag = "v1.15.2-rc1" }
-sc-network = { git = "https://github.com/paritytech/polkadot-sdk.git", tag = "v1.15.2-rc1" }
-sc-offchain = { git = "https://github.com/paritytech/polkadot-sdk.git", tag = "v1.15.2-rc1" }
-sc-rpc = { git = "https://github.com/paritytech/polkadot-sdk.git", tag = "v1.15.2-rc1" }
-sc-rpc-api = { git = "https://github.com/paritytech/polkadot-sdk.git", tag = "v1.15.2-rc1" }
-sc-service = { git = "https://github.com/paritytech/polkadot-sdk.git", tag = "v1.15.2-rc1" }
-sc-telemetry = { git = "https://github.com/paritytech/polkadot-sdk.git", tag = "v1.15.2-rc1" }
-sc-transaction-pool = { git = "https://github.com/paritytech/polkadot-sdk.git", tag = "v1.15.2-rc1" }
-sc-transaction-pool-api = { git = "https://github.com/paritytech/polkadot-sdk.git", tag = "v1.15.2-rc1" }
-
-sp-api = { git = "https://github.com/paritytech/polkadot-sdk.git", tag = "v1.15.2-rc1", default-features = false }
-sp-block-builder = { git = "https://github.com/paritytech/polkadot-sdk.git", tag = "v1.15.2-rc1", default-features = false }
-sp-blockchain = { git = "https://github.com/paritytech/polkadot-sdk.git", tag = "v1.15.2-rc1", default-features = false }
-sp-consensus = { git = "https://github.com/paritytech/polkadot-sdk.git", tag = "v1.15.2-rc1" }
-sp-consensus-aura = { git = "https://github.com/paritytech/polkadot-sdk.git", tag = "v1.15.2-rc1", default-features = false }
-sp-consensus-grandpa = { git = "https://github.com/paritytech/polkadot-sdk.git", tag = "v1.15.2-rc1" }
-sp-genesis-builder = { git = "https://github.com/paritytech/polkadot-sdk.git", tag = "v1.15.2-rc1", default-features = false }
-sp-core = { git = "https://github.com/paritytech/polkadot-sdk.git", tag = "v1.15.2-rc1", default-features = false }
-sp-inherents = { git = "https://github.com/paritytech/polkadot-sdk.git", tag = "v1.15.2-rc1", default-features = false }
-sp-io = { git = "https://github.com/paritytech/polkadot-sdk.git", tag = "v1.15.2-rc1", default-features = false }
-sp-keyring = { git = "https://github.com/paritytech/polkadot-sdk.git", tag = "v1.15.2-rc1" }
-sp-offchain = { git = "https://github.com/paritytech/polkadot-sdk.git", tag = "v1.15.2-rc1", default-features = false }
-sp-rpc = { git = "https://github.com/paritytech/polkadot-sdk.git", tag = "v1.15.2-rc1", default-features = false }
-sp-runtime = { git = "https://github.com/paritytech/polkadot-sdk.git", tag = "v1.15.2-rc1", default-features = false }
-sp-session = { git = "https://github.com/paritytech/polkadot-sdk.git", tag = "v1.15.2-rc1", default-features = false }
-sp-std = { git = "https://github.com/paritytech/polkadot-sdk.git", tag = "v1.15.2-rc1", default-features = false }
-sp-storage = { git = "https://github.com/paritytech/polkadot-sdk.git", tag = "v1.15.2-rc1", default-features = false }
-sp-timestamp = { git = "https://github.com/paritytech/polkadot-sdk.git", tag = "v1.15.2-rc1" }
-sp-tracing = { git = "https://github.com/paritytech/polkadot-sdk.git", tag = "v1.15.2-rc1", default-features = false }
-sp-transaction-pool = { git = "https://github.com/paritytech/polkadot-sdk.git", tag = "v1.15.2-rc1", default-features = false }
-sp-version = { git = "https://github.com/paritytech/polkadot-sdk.git", tag = "v1.15.2-rc1", default-features = false }
-sp-weights = { git = "https://github.com/paritytech/polkadot-sdk.git", tag = "v1.15.2-rc1", default-features = false }
-
-substrate-build-script-utils = { git = "https://github.com/paritytech/polkadot-sdk.git", tag = "v1.15.2-rc1" }
-substrate-fixed = { git = "https://github.com/opentensor/substrate-fixed.git", tag = "v0.5.9" }
-substrate-frame-rpc-system = { git = "https://github.com/paritytech/polkadot-sdk.git", tag = "v1.15.2-rc1" }
-substrate-wasm-builder = { git = "https://github.com/paritytech/polkadot-sdk.git", tag = "v1.15.2-rc1" }
-=======
 frame-benchmarking = { git = "https://github.com/paritytech/polkadot-sdk.git", tag = "v1.16.0-rc1", default-features = false }
 frame-benchmarking-cli = { git = "https://github.com/paritytech/polkadot-sdk.git", tag = "v1.16.0-rc1" }
 frame-executive = { git = "https://github.com/paritytech/polkadot-sdk.git", tag = "v1.16.0-rc1", default-features = false }
@@ -232,7 +155,6 @@
 substrate-fixed = { git = "https://github.com/opentensor/substrate-fixed.git", tag = "v0.5.9" }
 substrate-frame-rpc-system = { git = "https://github.com/paritytech/polkadot-sdk.git", tag = "v1.16.0-rc1" }
 substrate-wasm-builder = { git = "https://github.com/paritytech/polkadot-sdk.git", tag = "v1.16.0-rc1" }
->>>>>>> cb72b4f8
 frame-metadata = "16"
 
 [profile.release]
