[package]
name = "pallet-admin-utils"
version = "4.0.0-dev"
description = "FRAME pallet for extending admin utilities."
authors = ["Bittensor Nucleus Team"]
homepage = "https://bittensor.com"
edition = "2024"
license = "Unlicense"
publish = false
repository = "https://github.com/opentensor/subtensor"

[lints]
workspace = true

[package.metadata.docs.rs]
targets = ["x86_64-unknown-linux-gnu"]

[dependencies]
subtensor-macros = { workspace = true }
codec = { package = "parity-scale-codec", version = "3.0.0", default-features = false, features = [
	"derive",
] }
scale-info = { workspace = true, features = ["derive"] }
frame-benchmarking = { workspace = true, optional = true }
frame-support = { workspace = true }
frame-system = { workspace = true }
sp-runtime = { workspace = true }
log = { workspace = true }
pallet-subtensor = { version = "4.0.0-dev", default-features = false, path = "../subtensor" }
sp-weights = { workspace = true }
substrate-fixed = { workspace = true }
pallet-evm-chain-id = { workspace = true }
pallet-drand = { workspace = true, default-features = false }
sp-consensus-grandpa = { workspace = true }
subtensor-swap-interface = { workspace = true }
subtensor-runtime-common = { workspace = true }

[dev-dependencies]
sp-core = { workspace = true }
sp-io = { workspace = true }
sp-tracing = { workspace = true }
sp-consensus-aura = { workspace = true }
pallet-balances = { workspace = true, features = ["std"] }
pallet-scheduler = { workspace = true }
pallet-grandpa = { workspace = true }
sp-std = { workspace = true }
pallet-subtensor-swap = { workspace = true }
<<<<<<< HEAD
pallet-evm = { workspace = true }
=======
pallet-crowdloan = { workspace = true, default-features = false }
pallet-preimage = { workspace = true, default-features = false }
>>>>>>> d73ce899

[features]
default = ["std"]
std = [
	"codec/std",
	"frame-benchmarking?/std",
	"frame-support/std",
	"frame-system/std",
	"log/std",
	"pallet-balances/std",
	"pallet-drand/std",
	"pallet-evm/std",
	"pallet-evm-chain-id/std",
	"pallet-grandpa/std",
	"pallet-scheduler/std",
	"pallet-subtensor-swap/std",
	"pallet-subtensor/std",
	"pallet-crowdloan/std",
	"pallet-preimage/std",
	"scale-info/std",
	"sp-consensus-aura/std",
	"sp-consensus-grandpa/std",
	"sp-core/std",
	"sp-io/std",
	"sp-runtime/std",
	"sp-std/std",
	"sp-tracing/std",
	"sp-weights/std",
	"substrate-fixed/std",
	"subtensor-swap-interface/std",
	"subtensor-runtime-common/std"
]
runtime-benchmarks = [
	"frame-benchmarking/runtime-benchmarks",
	"frame-support/runtime-benchmarks",
	"frame-system/runtime-benchmarks",
	"pallet-balances/runtime-benchmarks",
	"pallet-drand/runtime-benchmarks",
	"pallet-evm/runtime-benchmarks",
	"pallet-grandpa/runtime-benchmarks",
	"pallet-scheduler/runtime-benchmarks",
	"pallet-subtensor/runtime-benchmarks",
	"pallet-crowdloan/runtime-benchmarks",
	"pallet-preimage/runtime-benchmarks",
	"pallet-subtensor-swap/runtime-benchmarks",
	"sp-runtime/runtime-benchmarks",
]
try-runtime = [
	"frame-support/try-runtime",
	"frame-system/try-runtime",
	"pallet-balances/try-runtime",
	"pallet-drand/try-runtime",
	"pallet-evm/try-runtime",
	"pallet-evm-chain-id/try-runtime",
	"pallet-grandpa/try-runtime",
	"pallet-scheduler/try-runtime",
	"pallet-subtensor/try-runtime",
	"pallet-crowdloan/try-runtime",
	"pallet-preimage/try-runtime",
	"sp-runtime/try-runtime",
]<|MERGE_RESOLUTION|>--- conflicted
+++ resolved
@@ -45,12 +45,9 @@
 pallet-grandpa = { workspace = true }
 sp-std = { workspace = true }
 pallet-subtensor-swap = { workspace = true }
-<<<<<<< HEAD
 pallet-evm = { workspace = true }
-=======
 pallet-crowdloan = { workspace = true, default-features = false }
 pallet-preimage = { workspace = true, default-features = false }
->>>>>>> d73ce899
 
 [features]
 default = ["std"]
