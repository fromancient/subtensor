#![cfg_attr(not(feature = "std"), no_std)]

// extern crate alloc;

pub use pallet::*;
pub mod weights;
pub use weights::WeightInfo;

use frame_system::pallet_prelude::BlockNumberFor;
// - we could replace it with Vec<(AuthorityId, u64)>, but we would need
//   `sp_consensus_grandpa` for `AuthorityId` anyway
// - we could use a type parameter for `AuthorityId`, but there is
//   no sense for this as GRANDPA's `AuthorityId` is not a parameter -- it's always the same
use sp_consensus_grandpa::AuthorityList;
use sp_runtime::{DispatchResult, RuntimeAppPublic, traits::Member};

mod benchmarking;

#[cfg(test)]
mod tests;

#[deny(missing_docs)]
#[frame_support::pallet]
pub mod pallet {
    use super::*;
    use frame_support::pallet_prelude::*;
    use frame_support::traits::tokens::Balance;
    use frame_support::{
        dispatch::{DispatchResult, RawOrigin},
        pallet_prelude::StorageMap,
    };
    use frame_system::pallet_prelude::*;
    use pallet_evm_chain_id::{self, ChainId};
    use pallet_subtensor::utils::rate_limiting::TransactionType;
    use sp_runtime::BoundedVec;
    use substrate_fixed::types::I96F32;

    /// The main data structure of the module.
    #[pallet::pallet]
    #[pallet::without_storage_info]
    pub struct Pallet<T>(_);

    /// Configure the pallet by specifying the parameters and types on which it depends.
    #[pallet::config]
    pub trait Config:
        frame_system::Config
        + pallet_subtensor::pallet::Config
        + pallet_evm_chain_id::pallet::Config
    {
        /// Because this pallet emits events, it depends on the runtime's definition of an event.
        type RuntimeEvent: From<Event<Self>> + IsType<<Self as frame_system::Config>::RuntimeEvent>;

        /// Implementation of the AuraInterface
        type Aura: crate::AuraInterface<<Self as Config>::AuthorityId, Self::MaxAuthorities>;

        /// Implementation of [`GrandpaInterface`]
        type Grandpa: crate::GrandpaInterface<Self>;

        /// The identifier type for an authority.
        type AuthorityId: Member
            + Parameter
            + RuntimeAppPublic
            + MaybeSerializeDeserialize
            + MaxEncodedLen;

        /// The maximum number of authorities that the pallet can hold.
        type MaxAuthorities: Get<u32>;

        /// Weight information for extrinsics in this pallet.
        type WeightInfo: WeightInfo;

        /// Unit of assets
        type Balance: Balance;
    }

    #[pallet::event]
    #[pallet::generate_deposit(pub(super) fn deposit_event)]
    pub enum Event<T: Config> {
        /// Event emitted when a precompile operation is updated.
        PrecompileUpdated {
            /// The type of precompile operation being updated.
            precompile_id: PrecompileEnum,
            /// Indicates if the precompile operation is enabled or not.
            enabled: bool,
        },
    }

    // Errors inform users that something went wrong.
    #[pallet::error]
    pub enum Error<T> {
        /// The subnet does not exist, check the netuid parameter
        SubnetDoesNotExist,
        /// The maximum number of subnet validators must be less than the maximum number of allowed UIDs in the subnet.
        MaxValidatorsLargerThanMaxUIds,
        /// The maximum number of subnet validators must be more than the current number of UIDs already in the subnet.
        MaxAllowedUIdsLessThanCurrentUIds,
    }
    /// Enum for specifying the type of precompile operation.
    #[derive(Encode, Decode, TypeInfo, Clone, PartialEq, Eq, Debug, Copy)]
    pub enum PrecompileEnum {
        /// Enum for balance transfer precompile
        BalanceTransfer,
        /// Enum for staking precompile
        Staking,
        /// Enum for subnet precompile
        Subnet,
        /// Enum for metagraph precompile
        Metagraph,
        /// Enum for neuron precompile
        Neuron,
    }

    #[pallet::type_value]
    /// Default value for precompile enable
    pub fn DefaultPrecompileEnabled<T: Config>() -> bool {
        true
    }

    #[pallet::storage]
    /// Map PrecompileEnum --> enabled
    pub type PrecompileEnable<T: Config> = StorageMap<
        _,
        Blake2_128Concat,
        PrecompileEnum,
        bool,
        ValueQuery,
        DefaultPrecompileEnabled<T>,
    >;

    /// Dispatchable functions allows users to interact with the pallet and invoke state changes.
    #[pallet::call]
    impl<T: Config> Pallet<T> {
        /// The extrinsic sets the new authorities for Aura consensus.
        /// It is only callable by the root account.
        /// The extrinsic will call the Aura pallet to change the authorities.
        #[pallet::call_index(0)]
        #[pallet::weight(<T as Config>::WeightInfo::swap_authorities(new_authorities.len() as u32))]
        pub fn swap_authorities(
            origin: OriginFor<T>,
            new_authorities: BoundedVec<<T as Config>::AuthorityId, T::MaxAuthorities>,
        ) -> DispatchResult {
            ensure_root(origin)?;

            T::Aura::change_authorities(new_authorities.clone());

            log::debug!("Aura authorities changed: {:?}", new_authorities);

            // Return a successful DispatchResultWithPostInfo
            Ok(())
        }

        /// The extrinsic sets the default take for the network.
        /// It is only callable by the root account.
        /// The extrinsic will call the Subtensor pallet to set the default take.
        #[pallet::call_index(1)]
        #[pallet::weight(<T as Config>::WeightInfo::sudo_set_default_take())]
        pub fn sudo_set_default_take(origin: OriginFor<T>, default_take: u16) -> DispatchResult {
            ensure_root(origin)?;
            pallet_subtensor::Pallet::<T>::set_max_delegate_take(default_take);
            log::debug!("DefaultTakeSet( default_take: {:?} ) ", default_take);
            Ok(())
        }

        /// The extrinsic sets the transaction rate limit for the network.
        /// It is only callable by the root account.
        /// The extrinsic will call the Subtensor pallet to set the transaction rate limit.
        #[pallet::call_index(2)]
        #[pallet::weight((0, DispatchClass::Operational, Pays::No))]
        pub fn sudo_set_tx_rate_limit(origin: OriginFor<T>, tx_rate_limit: u64) -> DispatchResult {
            ensure_root(origin)?;
            pallet_subtensor::Pallet::<T>::set_tx_rate_limit(tx_rate_limit);
            log::debug!("TxRateLimitSet( tx_rate_limit: {:?} ) ", tx_rate_limit);
            Ok(())
        }

        /// The extrinsic sets the serving rate limit for a subnet.
        /// It is only callable by the root account or subnet owner.
        /// The extrinsic will call the Subtensor pallet to set the serving rate limit.
        #[pallet::call_index(3)]
        #[pallet::weight(<T as Config>::WeightInfo::sudo_set_serving_rate_limit())]
        pub fn sudo_set_serving_rate_limit(
            origin: OriginFor<T>,
            netuid: u16,
            serving_rate_limit: u64,
        ) -> DispatchResult {
            pallet_subtensor::Pallet::<T>::ensure_subnet_owner_or_root(origin, netuid)?;

            pallet_subtensor::Pallet::<T>::set_serving_rate_limit(netuid, serving_rate_limit);
            log::debug!(
                "ServingRateLimitSet( serving_rate_limit: {:?} ) ",
                serving_rate_limit
            );
            Ok(())
        }

        /// The extrinsic sets the minimum difficulty for a subnet.
        /// It is only callable by the root account or subnet owner.
        /// The extrinsic will call the Subtensor pallet to set the minimum difficulty.
        #[pallet::call_index(4)]
        #[pallet::weight(<T as Config>::WeightInfo::sudo_set_min_difficulty())]
        pub fn sudo_set_min_difficulty(
            origin: OriginFor<T>,
            netuid: u16,
            min_difficulty: u64,
        ) -> DispatchResult {
            ensure_root(origin)?;

            ensure!(
                pallet_subtensor::Pallet::<T>::if_subnet_exist(netuid),
                Error::<T>::SubnetDoesNotExist
            );
            pallet_subtensor::Pallet::<T>::set_min_difficulty(netuid, min_difficulty);
            log::debug!(
                "MinDifficultySet( netuid: {:?} min_difficulty: {:?} ) ",
                netuid,
                min_difficulty
            );
            Ok(())
        }

        /// The extrinsic sets the maximum difficulty for a subnet.
        /// It is only callable by the root account or subnet owner.
        /// The extrinsic will call the Subtensor pallet to set the maximum difficulty.
        #[pallet::call_index(5)]
        #[pallet::weight(<T as Config>::WeightInfo::sudo_set_max_difficulty())]
        pub fn sudo_set_max_difficulty(
            origin: OriginFor<T>,
            netuid: u16,
            max_difficulty: u64,
        ) -> DispatchResult {
            pallet_subtensor::Pallet::<T>::ensure_subnet_owner_or_root(origin, netuid)?;

            ensure!(
                pallet_subtensor::Pallet::<T>::if_subnet_exist(netuid),
                Error::<T>::SubnetDoesNotExist
            );
            pallet_subtensor::Pallet::<T>::set_max_difficulty(netuid, max_difficulty);
            log::debug!(
                "MaxDifficultySet( netuid: {:?} max_difficulty: {:?} ) ",
                netuid,
                max_difficulty
            );
            Ok(())
        }

        /// The extrinsic sets the weights version key for a subnet.
        /// It is only callable by the root account or subnet owner.
        /// The extrinsic will call the Subtensor pallet to set the weights version key.
        #[pallet::call_index(6)]
        #[pallet::weight(<T as Config>::WeightInfo::sudo_set_weights_version_key())]
        pub fn sudo_set_weights_version_key(
            origin: OriginFor<T>,
            netuid: u16,
            weights_version_key: u64,
        ) -> DispatchResult {
            pallet_subtensor::Pallet::<T>::ensure_subnet_owner_or_root(origin.clone(), netuid)?;

            ensure!(
                pallet_subtensor::Pallet::<T>::if_subnet_exist(netuid),
                Error::<T>::SubnetDoesNotExist
            );

            if let Ok(RawOrigin::Signed(who)) = origin.into() {
                // SN Owner
                // Ensure the origin passes the rate limit.
                ensure!(
                    pallet_subtensor::Pallet::<T>::passes_rate_limit_on_subnet(
                        &TransactionType::SetWeightsVersionKey,
                        &who,
                        netuid,
                    ),
                    pallet_subtensor::Error::<T>::TxRateLimitExceeded
                );

                // Set last transaction block
                let current_block = pallet_subtensor::Pallet::<T>::get_current_block_as_u64();
                pallet_subtensor::Pallet::<T>::set_last_transaction_block_on_subnet(
                    &who,
                    netuid,
                    &TransactionType::SetWeightsVersionKey,
                    current_block,
                );
            }

            pallet_subtensor::Pallet::<T>::set_weights_version_key(netuid, weights_version_key);
            log::debug!(
                "WeightsVersionKeySet( netuid: {:?} weights_version_key: {:?} ) ",
                netuid,
                weights_version_key
            );
            Ok(())
        }

        /// The extrinsic sets the weights set rate limit for a subnet.
        /// It is only callable by the root account.
        /// The extrinsic will call the Subtensor pallet to set the weights set rate limit.
        #[pallet::call_index(7)]
        #[pallet::weight(<T as Config>::WeightInfo::sudo_set_weights_set_rate_limit())]
        pub fn sudo_set_weights_set_rate_limit(
            origin: OriginFor<T>,
            netuid: u16,
            weights_set_rate_limit: u64,
        ) -> DispatchResult {
            ensure_root(origin)?;

            ensure!(
                pallet_subtensor::Pallet::<T>::if_subnet_exist(netuid),
                Error::<T>::SubnetDoesNotExist
            );
            pallet_subtensor::Pallet::<T>::set_weights_set_rate_limit(
                netuid,
                weights_set_rate_limit,
            );
            log::debug!(
                "WeightsSetRateLimitSet( netuid: {:?} weights_set_rate_limit: {:?} ) ",
                netuid,
                weights_set_rate_limit
            );
            Ok(())
        }

        /// The extrinsic sets the adjustment interval for a subnet.
        /// It is only callable by the root account, not changeable by the subnet owner.
        /// The extrinsic will call the Subtensor pallet to set the adjustment interval.
        #[pallet::call_index(8)]
        #[pallet::weight(<T as Config>::WeightInfo::sudo_set_adjustment_interval())]
        pub fn sudo_set_adjustment_interval(
            origin: OriginFor<T>,
            netuid: u16,
            adjustment_interval: u16,
        ) -> DispatchResult {
            ensure_root(origin)?;

            ensure!(
                pallet_subtensor::Pallet::<T>::if_subnet_exist(netuid),
                Error::<T>::SubnetDoesNotExist
            );
            pallet_subtensor::Pallet::<T>::set_adjustment_interval(netuid, adjustment_interval);
            log::debug!(
                "AdjustmentIntervalSet( netuid: {:?} adjustment_interval: {:?} ) ",
                netuid,
                adjustment_interval
            );
            Ok(())
        }

        /// The extrinsic sets the adjustment alpha for a subnet.
        /// It is only callable by the root account or subnet owner.
        /// The extrinsic will call the Subtensor pallet to set the adjustment alpha.
        #[pallet::call_index(9)]
        #[pallet::weight((
            Weight::from_parts(14_000_000, 0)
                .saturating_add(T::DbWeight::get().writes(1))
                .saturating_add(T::DbWeight::get().reads(1)),
            DispatchClass::Operational,
            Pays::No
        ))]
        pub fn sudo_set_adjustment_alpha(
            origin: OriginFor<T>,
            netuid: u16,
            adjustment_alpha: u64,
        ) -> DispatchResult {
            pallet_subtensor::Pallet::<T>::ensure_subnet_owner_or_root(origin, netuid)?;

            ensure!(
                pallet_subtensor::Pallet::<T>::if_subnet_exist(netuid),
                Error::<T>::SubnetDoesNotExist
            );
            pallet_subtensor::Pallet::<T>::set_adjustment_alpha(netuid, adjustment_alpha);
            log::debug!(
                "AdjustmentAlphaSet( adjustment_alpha: {:?} ) ",
                adjustment_alpha
            );
            Ok(())
        }

        /// The extrinsic sets the adjustment beta for a subnet.
        /// It is only callable by the root account or subnet owner.
        /// The extrinsic will call the Subtensor pallet to set the adjustment beta.
        #[pallet::call_index(12)]
        #[pallet::weight(<T as Config>::WeightInfo::sudo_set_max_weight_limit())]
        pub fn sudo_set_max_weight_limit(
            origin: OriginFor<T>,
            netuid: u16,
            max_weight_limit: u16,
        ) -> DispatchResult {
            pallet_subtensor::Pallet::<T>::ensure_subnet_owner_or_root(origin, netuid)?;

            ensure!(
                pallet_subtensor::Pallet::<T>::if_subnet_exist(netuid),
                Error::<T>::SubnetDoesNotExist
            );
            pallet_subtensor::Pallet::<T>::set_max_weight_limit(netuid, max_weight_limit);
            log::debug!(
                "MaxWeightLimitSet( netuid: {:?} max_weight_limit: {:?} ) ",
                netuid,
                max_weight_limit
            );
            Ok(())
        }

        /// The extrinsic sets the immunity period for a subnet.
        /// It is only callable by the root account or subnet owner.
        /// The extrinsic will call the Subtensor pallet to set the immunity period.
        #[pallet::call_index(13)]
        #[pallet::weight(<T as Config>::WeightInfo::sudo_set_immunity_period())]
        pub fn sudo_set_immunity_period(
            origin: OriginFor<T>,
            netuid: u16,
            immunity_period: u16,
        ) -> DispatchResult {
            pallet_subtensor::Pallet::<T>::ensure_subnet_owner_or_root(origin, netuid)?;
            ensure!(
                pallet_subtensor::Pallet::<T>::if_subnet_exist(netuid),
                Error::<T>::SubnetDoesNotExist
            );

            pallet_subtensor::Pallet::<T>::set_immunity_period(netuid, immunity_period);
            log::debug!(
                "ImmunityPeriodSet( netuid: {:?} immunity_period: {:?} ) ",
                netuid,
                immunity_period
            );
            Ok(())
        }

        /// The extrinsic sets the minimum allowed weights for a subnet.
        /// It is only callable by the root account or subnet owner.
        /// The extrinsic will call the Subtensor pallet to set the minimum allowed weights.
        #[pallet::call_index(14)]
        #[pallet::weight(<T as Config>::WeightInfo::sudo_set_min_allowed_weights())]
        pub fn sudo_set_min_allowed_weights(
            origin: OriginFor<T>,
            netuid: u16,
            min_allowed_weights: u16,
        ) -> DispatchResult {
            pallet_subtensor::Pallet::<T>::ensure_subnet_owner_or_root(origin, netuid)?;

            ensure!(
                pallet_subtensor::Pallet::<T>::if_subnet_exist(netuid),
                Error::<T>::SubnetDoesNotExist
            );
            pallet_subtensor::Pallet::<T>::set_min_allowed_weights(netuid, min_allowed_weights);
            log::debug!(
                "MinAllowedWeightSet( netuid: {:?} min_allowed_weights: {:?} ) ",
                netuid,
                min_allowed_weights
            );
            Ok(())
        }

        /// The extrinsic sets the maximum allowed UIDs for a subnet.
        /// It is only callable by the root account.
        /// The extrinsic will call the Subtensor pallet to set the maximum allowed UIDs for a subnet.
        #[pallet::call_index(15)]
        #[pallet::weight(<T as Config>::WeightInfo::sudo_set_max_allowed_uids())]
        pub fn sudo_set_max_allowed_uids(
            origin: OriginFor<T>,
            netuid: u16,
            max_allowed_uids: u16,
        ) -> DispatchResult {
            ensure_root(origin)?;
            ensure!(
                pallet_subtensor::Pallet::<T>::if_subnet_exist(netuid),
                Error::<T>::SubnetDoesNotExist
            );
            ensure!(
                pallet_subtensor::Pallet::<T>::get_subnetwork_n(netuid) < max_allowed_uids,
                Error::<T>::MaxAllowedUIdsLessThanCurrentUIds
            );
            pallet_subtensor::Pallet::<T>::set_max_allowed_uids(netuid, max_allowed_uids);
            log::debug!(
                "MaxAllowedUidsSet( netuid: {:?} max_allowed_uids: {:?} ) ",
                netuid,
                max_allowed_uids
            );
            Ok(())
        }

        /// The extrinsic sets the kappa for a subnet.
        /// It is only callable by the root account or subnet owner.
        /// The extrinsic will call the Subtensor pallet to set the kappa.
        #[pallet::call_index(16)]
        #[pallet::weight(<T as Config>::WeightInfo::sudo_set_kappa())]
        pub fn sudo_set_kappa(origin: OriginFor<T>, netuid: u16, kappa: u16) -> DispatchResult {
            pallet_subtensor::Pallet::<T>::ensure_subnet_owner_or_root(origin, netuid)?;

            ensure!(
                pallet_subtensor::Pallet::<T>::if_subnet_exist(netuid),
                Error::<T>::SubnetDoesNotExist
            );
            pallet_subtensor::Pallet::<T>::set_kappa(netuid, kappa);
            log::debug!("KappaSet( netuid: {:?} kappa: {:?} ) ", netuid, kappa);
            Ok(())
        }

        /// The extrinsic sets the rho for a subnet.
        /// It is only callable by the root account or subnet owner.
        /// The extrinsic will call the Subtensor pallet to set the rho.
        #[pallet::call_index(17)]
        #[pallet::weight(<T as Config>::WeightInfo::sudo_set_rho())]
        pub fn sudo_set_rho(origin: OriginFor<T>, netuid: u16, rho: u16) -> DispatchResult {
            pallet_subtensor::Pallet::<T>::ensure_subnet_owner_or_root(origin, netuid)?;

            ensure!(
                pallet_subtensor::Pallet::<T>::if_subnet_exist(netuid),
                Error::<T>::SubnetDoesNotExist
            );
            pallet_subtensor::Pallet::<T>::set_rho(netuid, rho);
            log::debug!("RhoSet( netuid: {:?} rho: {:?} ) ", netuid, rho);
            Ok(())
        }

        /// The extrinsic sets the activity cutoff for a subnet.
        /// It is only callable by the root account or subnet owner.
        /// The extrinsic will call the Subtensor pallet to set the activity cutoff.
        #[pallet::call_index(18)]
        #[pallet::weight(<T as Config>::WeightInfo::sudo_set_activity_cutoff())]
        pub fn sudo_set_activity_cutoff(
            origin: OriginFor<T>,
            netuid: u16,
            activity_cutoff: u16,
        ) -> DispatchResult {
            pallet_subtensor::Pallet::<T>::ensure_subnet_owner_or_root(origin, netuid)?;

            ensure!(
                pallet_subtensor::Pallet::<T>::if_subnet_exist(netuid),
                Error::<T>::SubnetDoesNotExist
            );

            ensure!(
                activity_cutoff >= pallet_subtensor::MinActivityCutoff::<T>::get(),
                pallet_subtensor::Error::<T>::ActivityCutoffTooLow
            );

            pallet_subtensor::Pallet::<T>::set_activity_cutoff(netuid, activity_cutoff);
            log::debug!(
                "ActivityCutoffSet( netuid: {:?} activity_cutoff: {:?} ) ",
                netuid,
                activity_cutoff
            );
            Ok(())
        }

        /// The extrinsic sets the network registration allowed for a subnet.
        /// It is only callable by the root account or subnet owner.
        /// The extrinsic will call the Subtensor pallet to set the network registration allowed.
        #[pallet::call_index(19)]
        #[pallet::weight((
			Weight::from_parts(4_000_000, 0)
				.saturating_add(Weight::from_parts(0, 0))
				.saturating_add(T::DbWeight::get().writes(1)),
			DispatchClass::Operational,
			Pays::No
		))]
        pub fn sudo_set_network_registration_allowed(
            origin: OriginFor<T>,
            netuid: u16,
            registration_allowed: bool,
        ) -> DispatchResult {
            pallet_subtensor::Pallet::<T>::ensure_subnet_owner_or_root(origin, netuid)?;

            pallet_subtensor::Pallet::<T>::set_network_registration_allowed(
                netuid,
                registration_allowed,
            );
            log::debug!(
                "NetworkRegistrationAllowed( registration_allowed: {:?} ) ",
                registration_allowed
            );
            Ok(())
        }

        /// The extrinsic sets the network PoW registration allowed for a subnet.
        /// It is only callable by the root account or subnet owner.
        /// The extrinsic will call the Subtensor pallet to set the network PoW registration allowed.
        #[pallet::call_index(20)]
        #[pallet::weight((
			Weight::from_parts(14_000_000, 0)
				.saturating_add(T::DbWeight::get().writes(1)),
			DispatchClass::Operational,
			Pays::No
		))]
        pub fn sudo_set_network_pow_registration_allowed(
            origin: OriginFor<T>,
            netuid: u16,
            registration_allowed: bool,
        ) -> DispatchResult {
            pallet_subtensor::Pallet::<T>::ensure_subnet_owner_or_root(origin, netuid)?;

            pallet_subtensor::Pallet::<T>::set_network_pow_registration_allowed(
                netuid,
                registration_allowed,
            );
            log::debug!(
                "NetworkPowRegistrationAllowed( registration_allowed: {:?} ) ",
                registration_allowed
            );
            Ok(())
        }

        /// The extrinsic sets the target registrations per interval for a subnet.
        /// It is only callable by the root account.
        /// The extrinsic will call the Subtensor pallet to set the target registrations per interval.
        #[pallet::call_index(21)]
        #[pallet::weight(<T as Config>::WeightInfo::sudo_set_target_registrations_per_interval())]
        pub fn sudo_set_target_registrations_per_interval(
            origin: OriginFor<T>,
            netuid: u16,
            target_registrations_per_interval: u16,
        ) -> DispatchResult {
            ensure_root(origin)?;

            ensure!(
                pallet_subtensor::Pallet::<T>::if_subnet_exist(netuid),
                Error::<T>::SubnetDoesNotExist
            );
            pallet_subtensor::Pallet::<T>::set_target_registrations_per_interval(
                netuid,
                target_registrations_per_interval,
            );
            log::debug!(
                "RegistrationPerIntervalSet( netuid: {:?} target_registrations_per_interval: {:?} ) ",
                netuid,
                target_registrations_per_interval
            );
            Ok(())
        }

        /// The extrinsic sets the minimum burn for a subnet.
        /// It is only callable by the root account.
        /// The extrinsic will call the Subtensor pallet to set the minimum burn.
        #[pallet::call_index(22)]
        #[pallet::weight(<T as Config>::WeightInfo::sudo_set_min_burn())]
        pub fn sudo_set_min_burn(
            origin: OriginFor<T>,
            netuid: u16,
            min_burn: u64,
        ) -> DispatchResult {
            ensure_root(origin)?;

            ensure!(
                pallet_subtensor::Pallet::<T>::if_subnet_exist(netuid),
                Error::<T>::SubnetDoesNotExist
            );
            pallet_subtensor::Pallet::<T>::set_min_burn(netuid, min_burn);
            log::debug!(
                "MinBurnSet( netuid: {:?} min_burn: {:?} ) ",
                netuid,
                min_burn
            );
            Ok(())
        }

        /// The extrinsic sets the maximum burn for a subnet.
        /// It is only callable by the root account or subnet owner.
        /// The extrinsic will call the Subtensor pallet to set the maximum burn.
        #[pallet::call_index(23)]
        #[pallet::weight(<T as Config>::WeightInfo::sudo_set_max_burn())]
        pub fn sudo_set_max_burn(
            origin: OriginFor<T>,
            netuid: u16,
            max_burn: u64,
        ) -> DispatchResult {
            pallet_subtensor::Pallet::<T>::ensure_subnet_owner_or_root(origin, netuid)?;

            ensure!(
                pallet_subtensor::Pallet::<T>::if_subnet_exist(netuid),
                Error::<T>::SubnetDoesNotExist
            );
            pallet_subtensor::Pallet::<T>::set_max_burn(netuid, max_burn);
            log::debug!(
                "MaxBurnSet( netuid: {:?} max_burn: {:?} ) ",
                netuid,
                max_burn
            );
            Ok(())
        }

        /// The extrinsic sets the difficulty for a subnet.
        /// It is only callable by the root account or subnet owner.
        /// The extrinsic will call the Subtensor pallet to set the difficulty.
        #[pallet::call_index(24)]
        #[pallet::weight(<T as Config>::WeightInfo::sudo_set_difficulty())]
        pub fn sudo_set_difficulty(
            origin: OriginFor<T>,
            netuid: u16,
            difficulty: u64,
        ) -> DispatchResult {
            ensure_root(origin)?;
            ensure!(
                pallet_subtensor::Pallet::<T>::if_subnet_exist(netuid),
                Error::<T>::SubnetDoesNotExist
            );
            pallet_subtensor::Pallet::<T>::set_difficulty(netuid, difficulty);
            log::debug!(
                "DifficultySet( netuid: {:?} difficulty: {:?} ) ",
                netuid,
                difficulty
            );
            Ok(())
        }

        /// The extrinsic sets the maximum allowed validators for a subnet.
        /// It is only callable by the root account.
        /// The extrinsic will call the Subtensor pallet to set the maximum allowed validators.
        #[pallet::call_index(25)]
        #[pallet::weight(<T as Config>::WeightInfo::sudo_set_max_allowed_validators())]
        pub fn sudo_set_max_allowed_validators(
            origin: OriginFor<T>,
            netuid: u16,
            max_allowed_validators: u16,
        ) -> DispatchResult {
            ensure_root(origin)?;
            ensure!(
                pallet_subtensor::Pallet::<T>::if_subnet_exist(netuid),
                Error::<T>::SubnetDoesNotExist
            );
            ensure!(
                max_allowed_validators
                    <= pallet_subtensor::Pallet::<T>::get_max_allowed_uids(netuid),
                Error::<T>::MaxValidatorsLargerThanMaxUIds
            );

            pallet_subtensor::Pallet::<T>::set_max_allowed_validators(
                netuid,
                max_allowed_validators,
            );
            log::debug!(
                "MaxAllowedValidatorsSet( netuid: {:?} max_allowed_validators: {:?} ) ",
                netuid,
                max_allowed_validators
            );
            Ok(())
        }

        /// The extrinsic sets the bonds moving average for a subnet.
        /// It is only callable by the root account or subnet owner.
        /// The extrinsic will call the Subtensor pallet to set the bonds moving average.
        #[pallet::call_index(26)]
        #[pallet::weight(<T as Config>::WeightInfo::sudo_set_bonds_moving_average())]
        pub fn sudo_set_bonds_moving_average(
            origin: OriginFor<T>,
            netuid: u16,
            bonds_moving_average: u64,
        ) -> DispatchResult {
            pallet_subtensor::Pallet::<T>::ensure_subnet_owner_or_root(origin, netuid)?;

            ensure!(
                pallet_subtensor::Pallet::<T>::if_subnet_exist(netuid),
                Error::<T>::SubnetDoesNotExist
            );
            pallet_subtensor::Pallet::<T>::set_bonds_moving_average(netuid, bonds_moving_average);
            log::debug!(
                "BondsMovingAverageSet( netuid: {:?} bonds_moving_average: {:?} ) ",
                netuid,
                bonds_moving_average
            );
            Ok(())
        }

        /// The extrinsic sets the bonds penalty for a subnet.
        /// It is only callable by the root account or subnet owner.
        /// The extrinsic will call the Subtensor pallet to set the bonds penalty.
        #[pallet::call_index(60)]
        #[pallet::weight(<T as Config>::WeightInfo::sudo_set_bonds_penalty())]
        pub fn sudo_set_bonds_penalty(
            origin: OriginFor<T>,
            netuid: u16,
            bonds_penalty: u16,
        ) -> DispatchResult {
            pallet_subtensor::Pallet::<T>::ensure_subnet_owner_or_root(origin, netuid)?;

            ensure!(
                pallet_subtensor::Pallet::<T>::if_subnet_exist(netuid),
                Error::<T>::SubnetDoesNotExist
            );
            pallet_subtensor::Pallet::<T>::set_bonds_penalty(netuid, bonds_penalty);
            log::debug!(
                "BondsPenalty( netuid: {:?} bonds_penalty: {:?} ) ",
                netuid,
                bonds_penalty
            );
            Ok(())
        }

        /// The extrinsic sets the maximum registrations per block for a subnet.
        /// It is only callable by the root account.
        /// The extrinsic will call the Subtensor pallet to set the maximum registrations per block.
        #[pallet::call_index(27)]
        #[pallet::weight(<T as Config>::WeightInfo::sudo_set_max_registrations_per_block())]
        pub fn sudo_set_max_registrations_per_block(
            origin: OriginFor<T>,
            netuid: u16,
            max_registrations_per_block: u16,
        ) -> DispatchResult {
            ensure_root(origin)?;

            ensure!(
                pallet_subtensor::Pallet::<T>::if_subnet_exist(netuid),
                Error::<T>::SubnetDoesNotExist
            );
            pallet_subtensor::Pallet::<T>::set_max_registrations_per_block(
                netuid,
                max_registrations_per_block,
            );
            log::debug!(
                "MaxRegistrationsPerBlock( netuid: {:?} max_registrations_per_block: {:?} ) ",
                netuid,
                max_registrations_per_block
            );
            Ok(())
        }

        /// The extrinsic sets the subnet owner cut for a subnet.
        /// It is only callable by the root account.
        /// The extrinsic will call the Subtensor pallet to set the subnet owner cut.
        #[pallet::call_index(28)]
        #[pallet::weight((
			Weight::from_parts(14_000_000, 0)
				.saturating_add(T::DbWeight::get().writes(1)),
			DispatchClass::Operational,
			Pays::No
		))]
        pub fn sudo_set_subnet_owner_cut(
            origin: OriginFor<T>,
            subnet_owner_cut: u16,
        ) -> DispatchResult {
            ensure_root(origin)?;
            pallet_subtensor::Pallet::<T>::set_subnet_owner_cut(subnet_owner_cut);
            log::debug!(
                "SubnetOwnerCut( subnet_owner_cut: {:?} ) ",
                subnet_owner_cut
            );
            Ok(())
        }

        /// The extrinsic sets the network rate limit for the network.
        /// It is only callable by the root account.
        /// The extrinsic will call the Subtensor pallet to set the network rate limit.
        #[pallet::call_index(29)]
        #[pallet::weight((
			Weight::from_parts(14_000_000, 0)
				.saturating_add(T::DbWeight::get().writes(1)),
			DispatchClass::Operational,
			Pays::No
		))]
        pub fn sudo_set_network_rate_limit(
            origin: OriginFor<T>,
            rate_limit: u64,
        ) -> DispatchResult {
            ensure_root(origin)?;
            pallet_subtensor::Pallet::<T>::set_network_rate_limit(rate_limit);
            log::debug!("NetworkRateLimit( rate_limit: {:?} ) ", rate_limit);
            Ok(())
        }

        /// The extrinsic sets the tempo for a subnet.
        /// It is only callable by the root account.
        /// The extrinsic will call the Subtensor pallet to set the tempo.
        #[pallet::call_index(30)]
        #[pallet::weight(<T as Config>::WeightInfo::sudo_set_tempo())]
        pub fn sudo_set_tempo(origin: OriginFor<T>, netuid: u16, tempo: u16) -> DispatchResult {
            ensure_root(origin)?;
            ensure!(
                pallet_subtensor::Pallet::<T>::if_subnet_exist(netuid),
                Error::<T>::SubnetDoesNotExist
            );
            pallet_subtensor::Pallet::<T>::set_tempo(netuid, tempo);
            log::debug!("TempoSet( netuid: {:?} tempo: {:?} ) ", netuid, tempo);
            Ok(())
        }

        /// The extrinsic sets the total issuance for the network.
        /// It is only callable by the root account.
        /// The extrinsic will call the Subtensor pallet to set the issuance for the network.
        #[pallet::call_index(33)]
        #[pallet::weight((0, DispatchClass::Operational, Pays::No))]
        pub fn sudo_set_total_issuance(
            origin: OriginFor<T>,
            total_issuance: u64,
        ) -> DispatchResult {
            ensure_root(origin)?;

            pallet_subtensor::Pallet::<T>::set_total_issuance(total_issuance);

            Ok(())
        }

        /// The extrinsic sets the immunity period for the network.
        /// It is only callable by the root account.
        /// The extrinsic will call the Subtensor pallet to set the immunity period for the network.
        #[pallet::call_index(35)]
        #[pallet::weight((
			Weight::from_parts(14_000_000, 0)
				.saturating_add(T::DbWeight::get().writes(1)),
			DispatchClass::Operational,
			Pays::No
		))]
        pub fn sudo_set_network_immunity_period(
            origin: OriginFor<T>,
            immunity_period: u64,
        ) -> DispatchResult {
            ensure_root(origin)?;

            pallet_subtensor::Pallet::<T>::set_network_immunity_period(immunity_period);

            log::debug!("NetworkImmunityPeriod( period: {:?} ) ", immunity_period);

            Ok(())
        }

        /// The extrinsic sets the min lock cost for the network.
        /// It is only callable by the root account.
        /// The extrinsic will call the Subtensor pallet to set the min lock cost for the network.
        #[pallet::call_index(36)]
        #[pallet::weight((
			Weight::from_parts(14_000_000, 0)
				.saturating_add(T::DbWeight::get().writes(1)),
			DispatchClass::Operational,
			Pays::No
		))]
        pub fn sudo_set_network_min_lock_cost(
            origin: OriginFor<T>,
            lock_cost: u64,
        ) -> DispatchResult {
            ensure_root(origin)?;

            pallet_subtensor::Pallet::<T>::set_network_min_lock(lock_cost);

            log::debug!("NetworkMinLockCost( lock_cost: {:?} ) ", lock_cost);

            Ok(())
        }

        /// The extrinsic sets the subnet limit for the network.
        /// It is only callable by the root account.
        /// The extrinsic will call the Subtensor pallet to set the subnet limit.
        #[pallet::call_index(37)]
        #[pallet::weight((
			Weight::from_parts(14_000_000, 0)
				.saturating_add(T::DbWeight::get().writes(1)),
			DispatchClass::Operational,
			Pays::No
		))]
        pub fn sudo_set_subnet_limit(origin: OriginFor<T>, _max_subnets: u16) -> DispatchResult {
            ensure_root(origin)?;
            Ok(())
        }

        /// The extrinsic sets the lock reduction interval for the network.
        /// It is only callable by the root account.
        /// The extrinsic will call the Subtensor pallet to set the lock reduction interval.
        #[pallet::call_index(38)]
        #[pallet::weight((
			Weight::from_parts(14_000_000, 0)
				.saturating_add(T::DbWeight::get().writes(1)),
			DispatchClass::Operational,
			Pays::No
		))]
        pub fn sudo_set_lock_reduction_interval(
            origin: OriginFor<T>,
            interval: u64,
        ) -> DispatchResult {
            ensure_root(origin)?;

            pallet_subtensor::Pallet::<T>::set_lock_reduction_interval(interval);

            log::debug!("NetworkLockReductionInterval( interval: {:?} ) ", interval);

            Ok(())
        }

        /// The extrinsic sets the recycled RAO for a subnet.
        /// It is only callable by the root account.
        /// The extrinsic will call the Subtensor pallet to set the recycled RAO.
        #[pallet::call_index(39)]
        #[pallet::weight((0, DispatchClass::Operational, Pays::No))]
        pub fn sudo_set_rao_recycled(
            origin: OriginFor<T>,
            netuid: u16,
            rao_recycled: u64,
        ) -> DispatchResult {
            ensure_root(origin)?;
            ensure!(
                pallet_subtensor::Pallet::<T>::if_subnet_exist(netuid),
                Error::<T>::SubnetDoesNotExist
            );
            pallet_subtensor::Pallet::<T>::set_rao_recycled(netuid, rao_recycled);
            Ok(())
        }

        /// The extrinsic sets the weights min stake.
        /// It is only callable by the root account.
        /// The extrinsic will call the Subtensor pallet to set the weights min stake.
        #[pallet::call_index(42)]
        #[pallet::weight((0, DispatchClass::Operational, Pays::No))]
        pub fn sudo_set_stake_threshold(origin: OriginFor<T>, min_stake: u64) -> DispatchResult {
            ensure_root(origin)?;
            pallet_subtensor::Pallet::<T>::set_stake_threshold(min_stake);
            Ok(())
        }

        /// The extrinsic sets the minimum stake required for nominators.
        /// It is only callable by the root account.
        /// The extrinsic will call the Subtensor pallet to set the minimum stake required for nominators.
        #[pallet::call_index(43)]
        #[pallet::weight((0, DispatchClass::Operational, Pays::No))]
        pub fn sudo_set_nominator_min_required_stake(
            origin: OriginFor<T>,
            // The minimum stake required for nominators.
            min_stake: u64,
        ) -> DispatchResult {
            ensure_root(origin)?;
            let prev_min_stake = pallet_subtensor::Pallet::<T>::get_nominator_min_required_stake();
            log::trace!("Setting minimum stake to: {}", min_stake);
            pallet_subtensor::Pallet::<T>::set_nominator_min_required_stake(min_stake);
            if min_stake > prev_min_stake {
                log::trace!("Clearing small nominations");
                pallet_subtensor::Pallet::<T>::clear_small_nominations();
                log::trace!("Small nominations cleared");
            }
            Ok(())
        }

        /// The extrinsic sets the rate limit for delegate take transactions.
        /// It is only callable by the root account.
        /// The extrinsic will call the Subtensor pallet to set the rate limit for delegate take transactions.
        #[pallet::call_index(45)]
        #[pallet::weight((0, DispatchClass::Operational, Pays::No))]
        pub fn sudo_set_tx_delegate_take_rate_limit(
            origin: OriginFor<T>,
            tx_rate_limit: u64,
        ) -> DispatchResult {
            ensure_root(origin)?;
            pallet_subtensor::Pallet::<T>::set_tx_delegate_take_rate_limit(tx_rate_limit);
            log::debug!(
                "TxRateLimitDelegateTakeSet( tx_delegate_take_rate_limit: {:?} ) ",
                tx_rate_limit
            );
            Ok(())
        }

        /// The extrinsic sets the minimum delegate take.
        /// It is only callable by the root account.
        /// The extrinsic will call the Subtensor pallet to set the minimum delegate take.
        #[pallet::call_index(46)]
        #[pallet::weight((0, DispatchClass::Operational, Pays::No))]
        pub fn sudo_set_min_delegate_take(origin: OriginFor<T>, take: u16) -> DispatchResult {
            ensure_root(origin)?;
            pallet_subtensor::Pallet::<T>::set_min_delegate_take(take);
            log::debug!("TxMinDelegateTakeSet( tx_min_delegate_take: {:?} ) ", take);
            Ok(())
        }

        // The extrinsic sets the target stake per interval.
        // It is only callable by the root account.
        // The extrinsic will call the Subtensor pallet to set target stake per interval.
        // #[pallet::call_index(47)]
        // #[pallet::weight((0, DispatchClass::Operational, Pays::No))]
        // pub fn sudo_set_target_stakes_per_interval(
        //     origin: OriginFor<T>,
        //     target_stakes_per_interval: u64,
        // ) -> DispatchResult {
        //     ensure_root(origin)?;
        //     pallet_subtensor::Pallet::<T>::set_target_stakes_per_interval(
        //         target_stakes_per_interval,
        //     );
        //     log::debug!(
        //         "TxTargetStakesPerIntervalSet( set_target_stakes_per_interval: {:?} ) ",
        //         target_stakes_per_interval
        //     ); (DEPRECATED)
        //     Ok(())
        // } (DEPRECATED)

        /// The extrinsic enabled/disables commit/reaveal for a given subnet.
        /// It is only callable by the root account or subnet owner.
        /// The extrinsic will call the Subtensor pallet to set the value.
        #[pallet::call_index(49)]
        #[pallet::weight(<T as Config>::WeightInfo::sudo_set_commit_reveal_weights_enabled())]
        pub fn sudo_set_commit_reveal_weights_enabled(
            origin: OriginFor<T>,
            netuid: u16,
            enabled: bool,
        ) -> DispatchResult {
            pallet_subtensor::Pallet::<T>::ensure_subnet_owner_or_root(origin, netuid)?;

            ensure!(
                pallet_subtensor::Pallet::<T>::if_subnet_exist(netuid),
                Error::<T>::SubnetDoesNotExist
            );

            pallet_subtensor::Pallet::<T>::set_commit_reveal_weights_enabled(netuid, enabled);
            log::debug!("ToggleSetWeightsCommitReveal( netuid: {:?} ) ", netuid);
            Ok(())
        }

        /// Enables or disables Liquid Alpha for a given subnet.
        ///
        /// # Parameters
        /// - `origin`: The origin of the call, which must be the root account or subnet owner.
        /// - `netuid`: The unique identifier for the subnet.
        /// - `enabled`: A boolean flag to enable or disable Liquid Alpha.
        ///
        /// # Weight
        /// This function has a fixed weight of 0 and is classified as an operational transaction that does not incur any fees.
        #[pallet::call_index(50)]
        #[pallet::weight((0, DispatchClass::Operational, Pays::No))]
        pub fn sudo_set_liquid_alpha_enabled(
            origin: OriginFor<T>,
            netuid: u16,
            enabled: bool,
        ) -> DispatchResult {
            pallet_subtensor::Pallet::<T>::ensure_subnet_owner_or_root(origin, netuid)?;
            pallet_subtensor::Pallet::<T>::set_liquid_alpha_enabled(netuid, enabled);
            log::debug!(
                "LiquidAlphaEnableToggled( netuid: {:?}, Enabled: {:?} ) ",
                netuid,
                enabled
            );
            Ok(())
        }

        /// Sets values for liquid alpha
        #[pallet::call_index(51)]
        #[pallet::weight((0, DispatchClass::Operational, Pays::No))]
        pub fn sudo_set_alpha_values(
            origin: OriginFor<T>,
            netuid: u16,
            alpha_low: u16,
            alpha_high: u16,
        ) -> DispatchResult {
            pallet_subtensor::Pallet::<T>::ensure_subnet_owner_or_root(origin.clone(), netuid)?;
            pallet_subtensor::Pallet::<T>::do_set_alpha_values(
                origin, netuid, alpha_low, alpha_high,
            )
        }

        // DEPRECATED
        // #[pallet::call_index(52)]
        // #[pallet::weight((0, DispatchClass::Operational, Pays::No))]
        // pub fn sudo_set_hotkey_emission_tempo(
        //     origin: OriginFor<T>,
        //     emission_tempo: u64,
        // ) -> DispatchResult {
        //     ensure_root(origin)?;
        //     pallet_subtensor::Pallet::<T>::set_hotkey_emission_tempo(emission_tempo);
        //     log::debug!(
        //         "HotkeyEmissionTempoSet( emission_tempo: {:?} )",
        //         emission_tempo
        //     );
        //     Ok(())
        // }

        /// Sets the maximum stake allowed for a specific network.
        ///
        /// This function allows the root account to set the maximum stake for a given network.
        /// It updates the network's maximum stake value and logs the change.
        ///
        /// # Arguments
        ///
        /// * `origin` - The origin of the call, which must be the root account.
        /// * `netuid` - The unique identifier of the network.
        /// * `max_stake` - The new maximum stake value to set.
        ///
        /// # Returns
        ///
        /// Returns `Ok(())` if the operation is successful, or an error if it fails.
        ///
        /// # Example
        ///
        ///
        /// # Notes
        ///
        /// - This function can only be called by the root account.
        /// - The `netuid` should correspond to an existing network.
        ///
        /// # TODO
        ///
        // - Consider adding a check to ensure the `netuid` corresponds to an existing network.
        // - Implement a mechanism to gradually adjust the max stake to prevent sudden changes.
        // #[pallet::weight(<T as Config>::WeightInfo::sudo_set_network_max_stake())]
        #[pallet::call_index(53)]
        #[pallet::weight((0, DispatchClass::Operational, Pays::No))]
        pub fn sudo_set_network_max_stake(
            origin: OriginFor<T>,
            _netuid: u16,
            _max_stake: u64,
        ) -> DispatchResult {
            // Ensure the call is made by the root account
            ensure_root(origin)?;
            Ok(())
        }

        /// Sets the duration of the coldkey swap schedule.
        ///
        /// This extrinsic allows the root account to set the duration for the coldkey swap schedule.
        /// The coldkey swap schedule determines how long it takes for a coldkey swap operation to complete.
        ///
        /// # Arguments
        /// * `origin` - The origin of the call, which must be the root account.
        /// * `duration` - The new duration for the coldkey swap schedule, in number of blocks.
        ///
        /// # Errors
        /// * `BadOrigin` - If the caller is not the root account.
        ///
        /// # Weight
        /// Weight is handled by the `#[pallet::weight]` attribute.
        #[pallet::call_index(54)]
        #[pallet::weight((0, DispatchClass::Operational, Pays::No))]
        pub fn sudo_set_coldkey_swap_schedule_duration(
            origin: OriginFor<T>,
            duration: BlockNumberFor<T>,
        ) -> DispatchResult {
            // Ensure the call is made by the root account
            ensure_root(origin)?;

            // Set the new duration of schedule coldkey swap
            pallet_subtensor::Pallet::<T>::set_coldkey_swap_schedule_duration(duration);

            // Log the change
            log::trace!("ColdkeySwapScheduleDurationSet( duration: {:?} )", duration);

            Ok(())
        }

        /// Sets the duration of the dissolve network schedule.
        ///
        /// This extrinsic allows the root account to set the duration for the dissolve network schedule.
        /// The dissolve network schedule determines how long it takes for a network dissolution operation to complete.
        ///
        /// # Arguments
        /// * `origin` - The origin of the call, which must be the root account.
        /// * `duration` - The new duration for the dissolve network schedule, in number of blocks.
        ///
        /// # Errors
        /// * `BadOrigin` - If the caller is not the root account.
        ///
        /// # Weight
        /// Weight is handled by the `#[pallet::weight]` attribute.
        #[pallet::call_index(55)]
        #[pallet::weight((0, DispatchClass::Operational, Pays::No))]
        pub fn sudo_set_dissolve_network_schedule_duration(
            origin: OriginFor<T>,
            duration: BlockNumberFor<T>,
        ) -> DispatchResult {
            // Ensure the call is made by the root account
            ensure_root(origin)?;

            // Set the duration of schedule dissolve network
            pallet_subtensor::Pallet::<T>::set_dissolve_network_schedule_duration(duration);

            // Log the change
            log::trace!(
                "DissolveNetworkScheduleDurationSet( duration: {:?} )",
                duration
            );

            Ok(())
        }

        /// Sets the commit-reveal weights periods for a specific subnet.
        ///
        /// This extrinsic allows the subnet owner or root account to set the duration (in epochs) during which committed weights must be revealed.
        /// The commit-reveal mechanism ensures that users commit weights in advance and reveal them only within a specified period.
        ///
        /// # Arguments
        /// * `origin` - The origin of the call, which must be the subnet owner or the root account.
        /// * `netuid` - The unique identifier of the subnet for which the periods are being set.
        /// * `periods` - The number of epochs that define the commit-reveal period.
        ///
        /// # Errors
        /// * `BadOrigin` - If the caller is neither the subnet owner nor the root account.
        /// * `SubnetDoesNotExist` - If the specified subnet does not exist.
        ///
        /// # Weight
        /// Weight is handled by the `#[pallet::weight]` attribute.
        #[pallet::call_index(57)]
        #[pallet::weight(<T as Config>::WeightInfo::sudo_set_commit_reveal_weights_interval())]
        pub fn sudo_set_commit_reveal_weights_interval(
            origin: OriginFor<T>,
            netuid: u16,
            interval: u64,
        ) -> DispatchResult {
            pallet_subtensor::Pallet::<T>::ensure_subnet_owner_or_root(origin, netuid)?;

            ensure!(
                pallet_subtensor::Pallet::<T>::if_subnet_exist(netuid),
                Error::<T>::SubnetDoesNotExist
            );

            pallet_subtensor::Pallet::<T>::set_reveal_period(netuid, interval);
            log::debug!(
                "SetWeightCommitInterval( netuid: {:?}, interval: {:?} ) ",
                netuid,
                interval
            );
            Ok(())
        }

        /// Sets the EVM ChainID.
        ///
        /// # Arguments
        /// * `origin` - The origin of the call, which must be the subnet owner or the root account.
        /// * `chainId` - The u64 chain ID
        ///
        /// # Errors
        /// * `BadOrigin` - If the caller is neither the subnet owner nor the root account.
        ///
        /// # Weight
        /// Weight is handled by the `#[pallet::weight]` attribute.
        #[pallet::call_index(58)]
        #[pallet::weight(<T as Config>::WeightInfo::sudo_set_evm_chain_id())]
        pub fn sudo_set_evm_chain_id(origin: OriginFor<T>, chain_id: u64) -> DispatchResult {
            // Ensure the call is made by the root account
            ensure_root(origin)?;

            ChainId::<T>::set(chain_id);
            Ok(())
        }

        /// A public interface for `pallet_grandpa::Pallet::schedule_grandpa_change`.
        ///
        /// Schedule a change in the authorities.
        ///
        /// The change will be applied at the end of execution of the block `in_blocks` after the
        /// current block. This value may be 0, in which case the change is applied at the end of
        /// the current block.
        ///
        /// If the `forced` parameter is defined, this indicates that the current set has been
        /// synchronously determined to be offline and that after `in_blocks` the given change
        /// should be applied. The given block number indicates the median last finalized block
        /// number and it should be used as the canon block when starting the new grandpa voter.
        ///
        /// No change should be signaled while any change is pending. Returns an error if a change
        /// is already pending.
        #[pallet::call_index(59)]
        #[pallet::weight(<T as Config>::WeightInfo::swap_authorities(next_authorities.len() as u32))]
        pub fn schedule_grandpa_change(
            origin: OriginFor<T>,
            // grandpa ID is always the same type, so we don't need to parametrize it via `Config`
            next_authorities: AuthorityList,
            in_blocks: BlockNumberFor<T>,
            forced: Option<BlockNumberFor<T>>,
        ) -> DispatchResult {
            ensure_root(origin)?;
            T::Grandpa::schedule_change(next_authorities, in_blocks, forced)
        }

        /// Enables or disables Liquid Alpha for a given subnet.
        ///
        /// # Parameters
        /// - `origin`: The origin of the call, which must be the root account or subnet owner.
        /// - `netuid`: The unique identifier for the subnet.
        /// - `enabled`: A boolean flag to enable or disable Liquid Alpha.
        ///
        /// # Weight
        /// This function has a fixed weight of 0 and is classified as an operational transaction that does not incur any fees.
        #[pallet::call_index(61)]
        #[pallet::weight((0, DispatchClass::Operational, Pays::No))]
        pub fn sudo_set_toggle_transfer(
            origin: OriginFor<T>,
            netuid: u16,
            toggle: bool,
        ) -> DispatchResult {
            pallet_subtensor::Pallet::<T>::ensure_subnet_owner_or_root(origin, netuid)?;
            pallet_subtensor::Pallet::<T>::toggle_transfer(netuid, toggle)
        }

        /// Toggles the enablement of an EVM precompile.
        ///
        /// # Arguments
        /// * `origin` - The origin of the call, which must be the root account.
        /// * `precompile_id` - The identifier of the EVM precompile to toggle.
        /// * `enabled` - The new enablement state of the precompile.
        ///
        /// # Errors
        /// * `BadOrigin` - If the caller is not the root account.
        ///
        /// # Weight
        /// Weight is handled by the `#[pallet::weight]` attribute.
        #[pallet::call_index(62)]
        #[pallet::weight((0, DispatchClass::Operational, Pays::No))]
        pub fn sudo_toggle_evm_precompile(
            origin: OriginFor<T>,
            precompile_id: PrecompileEnum,
            enabled: bool,
        ) -> DispatchResult {
            ensure_root(origin)?;
            if PrecompileEnable::<T>::get(precompile_id) != enabled {
                PrecompileEnable::<T>::insert(precompile_id, enabled);
                Self::deposit_event(Event::PrecompileUpdated {
                    precompile_id,
                    enabled,
                });
            }
            Ok(())
        }

        ///
        ///
        /// # Arguments
        /// * `origin` - The origin of the call, which must be the root account.
        /// * `alpha` - The new moving alpha value for the SubnetMovingAlpha.
        ///
        /// # Errors
        /// * `BadOrigin` - If the caller is not the root account.
        ///
        /// # Weight
        /// Weight is handled by the `#[pallet::weight]` attribute.
        #[pallet::call_index(63)]
        #[pallet::weight((0, DispatchClass::Operational, Pays::No))]
        pub fn sudo_set_subnet_moving_alpha(origin: OriginFor<T>, alpha: I96F32) -> DispatchResult {
            ensure_root(origin)?;
            pallet_subtensor::SubnetMovingAlpha::<T>::set(alpha);

            log::debug!("SubnetMovingAlphaSet( alpha: {:?} )", alpha);
            Ok(())
        }

        /// Change the SubnetOwnerHotkey for a given subnet.
        ///
        /// # Arguments
        /// * `origin` - The origin of the call, which must be the subnet owner.
        /// * `netuid` - The unique identifier for the subnet.
        /// * `hotkey` - The new hotkey for the subnet owner.
        ///
        /// # Errors
        /// * `BadOrigin` - If the caller is not the subnet owner or root account.
        ///
        /// # Weight
        /// Weight is handled by the `#[pallet::weight]` attribute.
        #[pallet::call_index(64)]
        #[pallet::weight((0, DispatchClass::Operational, Pays::No))]
        pub fn sudo_set_subnet_owner_hotkey(
            origin: OriginFor<T>,
            netuid: u16,
            hotkey: T::AccountId,
        ) -> DispatchResult {
            pallet_subtensor::Pallet::<T>::ensure_subnet_owner(origin.clone(), netuid)?;
            pallet_subtensor::Pallet::<T>::set_subnet_owner_hotkey(netuid, &hotkey);

            log::debug!(
                "SubnetOwnerHotkeySet( netuid: {:?}, hotkey: {:?} )",
                netuid,
                hotkey
            );
            Ok(())
        }

        ///
        ///
        /// # Arguments
        /// * `origin` - The origin of the call, which must be the root account.
        /// * `ema_alpha_period` - Number of blocks for EMA price to halve
        ///
        /// # Errors
        /// * `BadOrigin` - If the caller is not the root account.
        ///
        /// # Weight
        /// Weight is handled by the `#[pallet::weight]` attribute.
        #[pallet::call_index(65)]
        #[pallet::weight((0, DispatchClass::Operational, Pays::No))]
        pub fn sudo_set_ema_price_halving_period(
            origin: OriginFor<T>,
            netuid: u16,
            ema_halving: u64,
        ) -> DispatchResult {
            ensure_root(origin)?;
            pallet_subtensor::EMAPriceHalvingBlocks::<T>::set(netuid, ema_halving);

            log::debug!(
                "EMAPriceHalvingBlocks( netuid: {:?}, ema_halving: {:?} )",
                netuid,
                ema_halving
            );
            Ok(())
        }

<<<<<<< HEAD
        ///
        ///
        /// # Arguments
        /// * `origin` - The origin of the call, which must be the root account.
        /// * `netuid` - The unique identifier for the subnet.
        /// * `steepness` - The new steepness for the alpha sigmoid function.
        ///
        /// # Errors
        /// * `BadOrigin` - If the caller is not the root account.
=======
        /// Enables or disables subtoken trading for a given subnet.
        ///
        /// # Arguments
        /// * `origin` - The origin of the call, which must be the root account.
        /// * `netuid` - The unique identifier of the subnet.
        /// * `subtoken_enabled` - A boolean indicating whether subtoken trading should be enabled or disabled.
        ///
        /// # Errors
        /// * `BadOrigin` - If the caller is not the root account.
        ///
>>>>>>> 8b5ea1a3
        /// # Weight
        /// Weight is handled by the `#[pallet::weight]` attribute.
        #[pallet::call_index(66)]
        #[pallet::weight((0, DispatchClass::Operational, Pays::No))]
<<<<<<< HEAD
        pub fn sudo_set_alpha_sigmoid_steepness(
            origin: OriginFor<T>,
            netuid: u16,
            steepness: u16,
        ) -> DispatchResult {
            ensure_root(origin)?;
            pallet_subtensor::Pallet::<T>::set_alpha_sigmoid_steepness(netuid, steepness);

            log::debug!(
                "AlphaSigmoidSteepnessSet( netuid: {:?}, steepness: {:?} )",
                netuid,
                steepness
            );
            Ok(())
        }

        /// Enables or disables Yuma3 for a given subnet.
        ///
        /// # Parameters
        /// - `origin`: The origin of the call, which must be the root account or subnet owner.
        /// - `netuid`: The unique identifier for the subnet.
        /// - `enabled`: A boolean flag to enable or disable Yuma3.
        ///
        /// # Weight
        /// This function has a fixed weight of 0 and is classified as an operational transaction that does not incur any fees.
        #[pallet::call_index(67)]
        #[pallet::weight((0, DispatchClass::Operational, Pays::No))]
        pub fn sudo_set_yuma3_enabled(
            origin: OriginFor<T>,
            netuid: u16,
            enabled: bool,
        ) -> DispatchResult {
            pallet_subtensor::Pallet::<T>::ensure_subnet_owner_or_root(origin, netuid)?;
            pallet_subtensor::Pallet::<T>::set_yuma3_enabled(netuid, enabled);
            log::debug!(
                "Yuma3EnableToggled( netuid: {:?}, Enabled: {:?} ) ",
                netuid,
                enabled
=======
        pub fn sudo_set_subtoken_enabled(
            origin: OriginFor<T>,
            netuid: u16,
            subtoken_enabled: bool,
        ) -> DispatchResult {
            ensure_root(origin)?;
            pallet_subtensor::SubtokenEnabled::<T>::set(netuid, subtoken_enabled);

            log::debug!(
                "SubtokenEnabled( netuid: {:?}, subtoken_enabled: {:?} )",
                netuid,
                subtoken_enabled
>>>>>>> 8b5ea1a3
            );
            Ok(())
        }
    }
}

impl<T: Config> sp_runtime::BoundToRuntimeAppPublic for Pallet<T> {
    type Public = <T as Config>::AuthorityId;
}

// Interfaces to interact with other pallets
use sp_runtime::BoundedVec;

pub trait AuraInterface<AuthorityId, MaxAuthorities> {
    fn change_authorities(new: BoundedVec<AuthorityId, MaxAuthorities>);
}

impl<A, M> AuraInterface<A, M> for () {
    fn change_authorities(_: BoundedVec<A, M>) {}
}

pub trait GrandpaInterface<Runtime>
where
    Runtime: frame_system::Config,
{
    fn schedule_change(
        next_authorities: AuthorityList,
        in_blocks: BlockNumberFor<Runtime>,
        forced: Option<BlockNumberFor<Runtime>>,
    ) -> DispatchResult;
}

impl<R> GrandpaInterface<R> for ()
where
    R: frame_system::Config,
{
    fn schedule_change(
        _next_authorities: AuthorityList,
        _in_blocks: BlockNumberFor<R>,
        _forced: Option<BlockNumberFor<R>>,
    ) -> DispatchResult {
        Ok(())
    }
}<|MERGE_RESOLUTION|>--- conflicted
+++ resolved
@@ -1477,7 +1477,6 @@
             Ok(())
         }
 
-<<<<<<< HEAD
         ///
         ///
         /// # Arguments
@@ -1487,8 +1486,53 @@
         ///
         /// # Errors
         /// * `BadOrigin` - If the caller is not the root account.
-=======
-        /// Enables or disables subtoken trading for a given subnet.
+        /// # Weight
+        /// Weight is handled by the `#[pallet::weight]` attribute.
+        #[pallet::call_index(67)]
+        #[pallet::weight((0, DispatchClass::Operational, Pays::No))]
+        pub fn sudo_set_alpha_sigmoid_steepness(
+            origin: OriginFor<T>,
+            netuid: u16,
+            steepness: u16,
+        ) -> DispatchResult {
+            ensure_root(origin)?;
+            pallet_subtensor::Pallet::<T>::set_alpha_sigmoid_steepness(netuid, steepness);
+
+            log::debug!(
+                "AlphaSigmoidSteepnessSet( netuid: {:?}, steepness: {:?} )",
+                netuid,
+                steepness
+            );
+            Ok(())
+        }
+
+        /// Enables or disables Yuma3 for a given subnet.
+        ///
+        /// # Parameters
+        /// - `origin`: The origin of the call, which must be the root account or subnet owner.
+        /// - `netuid`: The unique identifier for the subnet.
+        /// - `enabled`: A boolean flag to enable or disable Yuma3.
+        ///
+        /// # Weight
+        /// This function has a fixed weight of 0 and is classified as an operational transaction that does not incur any fees.
+        #[pallet::call_index(68)]
+        #[pallet::weight((0, DispatchClass::Operational, Pays::No))]
+        pub fn sudo_set_yuma3_enabled(
+            origin: OriginFor<T>,
+            netuid: u16,
+            enabled: bool,
+        ) -> DispatchResult {
+            pallet_subtensor::Pallet::<T>::ensure_subnet_owner_or_root(origin, netuid)?;
+            pallet_subtensor::Pallet::<T>::set_yuma3_enabled(netuid, enabled);
+            log::debug!(
+                "Yuma3EnableToggled( netuid: {:?}, Enabled: {:?} ) ",
+                netuid,
+                enabled
+		    );
+            Ok(())
+        }
+
+		/// Enables or disables subtoken trading for a given subnet.
         ///
         /// # Arguments
         /// * `origin` - The origin of the call, which must be the root account.
@@ -1498,52 +1542,11 @@
         /// # Errors
         /// * `BadOrigin` - If the caller is not the root account.
         ///
->>>>>>> 8b5ea1a3
-        /// # Weight
+		/// # Weight
         /// Weight is handled by the `#[pallet::weight]` attribute.
-        #[pallet::call_index(66)]
-        #[pallet::weight((0, DispatchClass::Operational, Pays::No))]
-<<<<<<< HEAD
-        pub fn sudo_set_alpha_sigmoid_steepness(
-            origin: OriginFor<T>,
-            netuid: u16,
-            steepness: u16,
-        ) -> DispatchResult {
-            ensure_root(origin)?;
-            pallet_subtensor::Pallet::<T>::set_alpha_sigmoid_steepness(netuid, steepness);
-
-            log::debug!(
-                "AlphaSigmoidSteepnessSet( netuid: {:?}, steepness: {:?} )",
-                netuid,
-                steepness
-            );
-            Ok(())
-        }
-
-        /// Enables or disables Yuma3 for a given subnet.
-        ///
-        /// # Parameters
-        /// - `origin`: The origin of the call, which must be the root account or subnet owner.
-        /// - `netuid`: The unique identifier for the subnet.
-        /// - `enabled`: A boolean flag to enable or disable Yuma3.
-        ///
-        /// # Weight
-        /// This function has a fixed weight of 0 and is classified as an operational transaction that does not incur any fees.
-        #[pallet::call_index(67)]
-        #[pallet::weight((0, DispatchClass::Operational, Pays::No))]
-        pub fn sudo_set_yuma3_enabled(
-            origin: OriginFor<T>,
-            netuid: u16,
-            enabled: bool,
-        ) -> DispatchResult {
-            pallet_subtensor::Pallet::<T>::ensure_subnet_owner_or_root(origin, netuid)?;
-            pallet_subtensor::Pallet::<T>::set_yuma3_enabled(netuid, enabled);
-            log::debug!(
-                "Yuma3EnableToggled( netuid: {:?}, Enabled: {:?} ) ",
-                netuid,
-                enabled
-=======
-        pub fn sudo_set_subtoken_enabled(
+		#[pallet::call_index(66)]
+		#[pallet::weight((0, DispatchClass::Operational, Pays::No))]
+		pub fn sudo_set_subtoken_enabled(
             origin: OriginFor<T>,
             netuid: u16,
             subtoken_enabled: bool,
@@ -1555,7 +1558,6 @@
                 "SubtokenEnabled( netuid: {:?}, subtoken_enabled: {:?} )",
                 netuid,
                 subtoken_enabled
->>>>>>> 8b5ea1a3
             );
             Ok(())
         }
