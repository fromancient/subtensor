--- conflicted
+++ resolved
@@ -200,11 +200,8 @@
     type InitialColdkeySwapScheduleDuration = InitialColdkeySwapScheduleDuration;
     type InitialDissolveNetworkScheduleDuration = InitialDissolveNetworkScheduleDuration;
     type InitialTaoWeight = InitialTaoWeight;
-<<<<<<< HEAD
     type CommitmentRuntime = Test;
-=======
     type InitialEmaPriceHalvingPeriod = InitialEmaPriceHalvingPeriod;
->>>>>>> 10d98437
 }
 
 #[derive_impl(frame_system::config_preludes::TestDefaultConfig)]
