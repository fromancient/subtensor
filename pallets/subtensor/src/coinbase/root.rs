// The MIT License (MIT)
// Copyright © 2023 Yuma Rao

// Permission is hereby granted, free of charge, to any person obtaining a copy of this software and associated
// documentation files (the “Software”), to deal in the Software without restriction, including without limitation
// the rights to use, copy, modify, merge, publish, distribute, sublicense, and/or sell copies of the Software,
// and to permit persons to whom the Software is furnished to do so, subject to the following conditions:

// The above copyright notice and this permission notice shall be included in all copies or substantial portions of
// the Software.

// THE SOFTWARE IS PROVIDED “AS IS”, WITHOUT WARRANTY OF ANY KIND, EXPRESS OR IMPLIED, INCLUDING BUT NOT LIMITED TO
// THE WARRANTIES OF MERCHANTABILITY, FITNESS FOR A PARTICULAR PURPOSE AND NONINFRINGEMENT. IN NO EVENT SHALL
// THE AUTHORS OR COPYRIGHT HOLDERS BE LIABLE FOR ANY CLAIM, DAMAGES OR OTHER LIABILITY, WHETHER IN AN ACTION
// OF CONTRACT, TORT OR OTHERWISE, ARISING FROM, OUT OF OR IN CONNECTION WITH THE SOFTWARE OR THE USE OR OTHER
// DEALINGS IN THE SOFTWARE.

use super::*;
use crate::epoch::math::*;
use frame_support::dispatch::Pays;
use frame_support::storage::{IterableStorageDoubleMap, IterableStorageMap};
use frame_support::traits::Get;
use frame_support::weights::Weight;
use sp_runtime::Saturating;
use sp_std::vec;
use substrate_fixed::{
    transcendental::log2,
    types::{I64F64, I96F32},
};

impl<T: Config> Pallet<T> {
    /// Retrieves the unique identifier (UID) for the root network.
    ///
    /// The root network is a special case and has a fixed UID of 0.
    ///
    /// # Returns:
    /// * 'u16': The UID for the root network.
    ///
    pub fn get_root_netuid() -> u16 {
        0
    }

    /// Fetches the total count of subnets.
    ///
    /// This function retrieves the total number of subnets present on the chain.
    ///
    /// # Returns:
    /// * 'u16': The total number of subnets.
    ///
    pub fn get_num_subnets() -> u16 {
        TotalNetworks::<T>::get()
    }

    /// Fetches the max number of subnet
    ///
    /// This function retrieves the max number of subnet.
    ///
    /// # Returns:
    /// * 'u16': The max number of subnet
    ///
    pub fn get_max_subnets() -> u16 {
        SubnetLimit::<T>::get()
    }

    /// Sets the max number of subnet
    ///
    /// This function sets the max number of subnet.
    ///
    pub fn set_max_subnets(limit: u16) {
        SubnetLimit::<T>::put(limit);
        Self::deposit_event(Event::SubnetLimitSet(limit));
    }

    /// Fetches the total count of root network validators
    ///
    /// This function retrieves the total number of root network validators.
    ///
    /// # Returns:
    /// * 'u16': The total number of root network validators
    ///
    pub fn get_num_root_validators() -> u16 {
        Self::get_subnetwork_n(Self::get_root_netuid())
    }

    /// Fetches the max validators count of root network.
    ///
    /// This function retrieves the max validators count of root network.
    ///
    /// # Returns:
    /// * 'u16': The max validators count of root network.
    ///
    pub fn get_max_root_validators() -> u16 {
        Self::get_max_allowed_uids(Self::get_root_netuid())
    }

    /// Returns the emission value for the given subnet.
    ///
    /// This function retrieves the emission value for the given subnet.
    ///
    /// # Returns:
    /// * 'u64': The emission value for the given subnet.
    ///
    pub fn get_subnet_emission_value(netuid: u16) -> u64 {
        EmissionValues::<T>::get(netuid)
    }

    /// Returns true if the subnetwork exists.
    ///
    /// This function checks if a subnetwork with the given UID exists.
    ///
    /// # Returns:
    /// * 'bool': Whether the subnet exists.
    ///
    pub fn if_subnet_exist(netuid: u16) -> bool {
        NetworksAdded::<T>::get(netuid)
    }

    /// Returns a list of subnet netuid equal to total networks.
    ///
    ///
    /// This iterates through all the networks and returns a list of netuids.
    ///
    /// # Returns:
    /// * 'Vec<u16>': Netuids of all subnets.
    ///
    pub fn get_all_subnet_netuids() -> Vec<u16> {
        <NetworksAdded<T> as IterableStorageMap<u16, bool>>::iter()
            .map(|(netuid, _)| netuid)
            .collect()
    }

    /// Calculates the block emission based on the total issuance.
    ///
    /// This function computes the block emission by applying a logarithmic function
    /// to the total issuance of the network. The formula used takes into account
    /// the current total issuance and adjusts the emission rate accordingly to ensure
    /// a smooth issuance curve. The emission rate decreases as the total issuance increases,
    /// following a logarithmic decay.
    ///
    /// # Returns
    /// * 'Result<u64, &'static str>': The calculated block emission rate or error.
    ///
    pub fn get_block_emission() -> Result<u64, &'static str> {
        // Convert the total issuance to a fixed-point number for calculation.
        Self::get_block_emission_for_issuance(Self::get_total_issuance())
    }

    /// Returns the block emission for an issuance value.
    pub fn get_block_emission_for_issuance(issuance: u64) -> Result<u64, &'static str> {
        // Convert issuance to a float for calculations below.
        let total_issuance: I96F32 = I96F32::from_num(issuance);
        // Check to prevent division by zero when the total supply is reached
        // and creating an issuance greater than the total supply.
        if total_issuance >= I96F32::from_num(TotalSupply::<T>::get()) {
            return Ok(0);
        }
        // Calculate the logarithmic residual of the issuance against half the total supply.
        let residual: I96F32 = log2(
            I96F32::from_num(1.0)
                .checked_div(
                    I96F32::from_num(1.0)
                        .checked_sub(
                            total_issuance
                                .checked_div(
                                    I96F32::from_num(2.0)
                                        .saturating_mul(I96F32::from_num(10_500_000_000_000_000.0)),
                                )
                                .ok_or("Logarithm calculation failed")?,
                        )
                        .ok_or("Logarithm calculation failed")?,
                )
                .ok_or("Logarithm calculation failed")?,
        )
        .map_err(|_| "Logarithm calculation failed")?;
        // Floor the residual to smooth out the emission rate.
        let floored_residual: I96F32 = residual.floor();
        // Calculate the final emission rate using the floored residual.
        // Convert floored_residual to an integer
        let floored_residual_int: u64 = floored_residual.to_num::<u64>();
        // Multiply 2.0 by itself floored_residual times to calculate the power of 2.
        let mut multiplier: I96F32 = I96F32::from_num(1.0);
        for _ in 0..floored_residual_int {
            multiplier = multiplier.saturating_mul(I96F32::from_num(2.0));
        }
        let block_emission_percentage: I96F32 = I96F32::from_num(1.0).saturating_div(multiplier);
        // Calculate the actual emission based on the emission rate
        let block_emission: I96F32 = block_emission_percentage
            .saturating_mul(I96F32::from_num(DefaultBlockEmission::<T>::get()));
        // Convert to u64
        let block_emission_u64: u64 = block_emission.to_num::<u64>();
        if BlockEmission::<T>::get() != block_emission_u64 {
            BlockEmission::<T>::put(block_emission_u64);
        }
        Ok(block_emission_u64)
    }

    /// Checks for any UIDs in the given list that are either equal to the root netuid or exceed the total number of subnets.
    ///
    /// It's important to check for invalid UIDs to ensure data integrity and avoid referencing nonexistent subnets.
    ///
    /// # Arguments:
    /// * 'uids': A reference to a vector of UIDs to check.
    ///
    /// # Returns:
    /// * 'bool': 'true' if any of the UIDs are invalid, 'false' otherwise.
    ///
    pub fn contains_invalid_root_uids(netuids: &[u16]) -> bool {
        for netuid in netuids {
            if !Self::if_subnet_exist(*netuid) {
                log::debug!(
                    "contains_invalid_root_uids: netuid {:?} does not exist",
                    netuid
                );
                return true;
            }
        }
        false
    }

    /// Sets the emission values for each netuid
    ///
    pub fn set_emission_values(netuids: &[u16], emission: Vec<u64>) -> Result<(), &'static str> {
        log::debug!(
            "set_emission_values: netuids: {:?} emission:{:?}",
            netuids,
            emission
        );

        // Be careful this function can fail.
        if Self::contains_invalid_root_uids(netuids) {
            log::error!("set_emission_values: contains_invalid_root_uids");
            return Err("Invalid netuids");
        }
        if netuids.len() != emission.len() {
            log::error!("set_emission_values: netuids.len() != emission.len()");
            return Err("netuids and emission must have the same length");
        }
        for (netuid_i, emission_i) in netuids.iter().zip(emission) {
            log::debug!("set netuid:{:?} emission:{:?}", netuid_i, emission_i);
            EmissionValues::<T>::insert(*netuid_i, emission_i);
        }
        Ok(())
    }

    /// Retrieves weight matrix associated with the root network.
    ///  Weights represent the preferences for each subnetwork.
    ///
    /// # Returns:
    /// A 2D vector ('Vec<Vec<I32F32>>') where each entry [i][j] represents the weight of subnetwork
    /// 'j' with according to the preferences of key. Validator 'i' within the root network.
    ///
    pub fn get_root_weights() -> Vec<Vec<I64F64>> {
        // --- 0. The number of validators on the root network.
        let n: usize = Self::get_num_root_validators() as usize;

        // --- 1 The number of subnets to validate.
        log::debug!("subnet size before cast: {:?}", Self::get_num_subnets());
        let k: usize = Self::get_num_subnets() as usize;
        log::debug!("n: {:?} k: {:?}", n, k);

        // --- 2. Initialize a 2D vector with zeros to store the weights. The dimensions are determined
        // by `n` (number of validators) and `k` (total number of subnets).
        let mut weights: Vec<Vec<I64F64>> = vec![vec![I64F64::from_num(0.0); k]; n];
        log::debug!("weights:\n{:?}\n", weights);

        let subnet_list = Self::get_all_subnet_netuids();

        // --- 3. Iterate over stored weights and fill the matrix.
        for (uid_i, weights_i) in
            <Weights<T> as IterableStorageDoubleMap<u16, u16, Vec<(u16, u16)>>>::iter_prefix(
                Self::get_root_netuid(),
            )
        {
            // --- 4. Iterate over each weight entry in `weights_i` to update the corresponding value in the
            // initialized `weights` 2D vector. Here, `uid_j` represents a subnet, and `weight_ij` is the
            // weight of `uid_i` with respect to `uid_j`.
            for (netuid, weight_ij) in &weights_i {
                let idx = uid_i as usize;
                if let Some(weight) = weights.get_mut(idx) {
                    if let Some((w, _)) = weight
                        .iter_mut()
                        .zip(&subnet_list)
                        .find(|(_, subnet)| *subnet == netuid)
                    {
                        *w = I64F64::from_num(*weight_ij);
                    }
                }
            }
        }

        // --- 5. Return the filled weights matrix.
        weights
    }

    /// Sets the network rate limit and emit the `NetworkRateLimitSet` event
    ///
    pub fn set_network_rate_limit(limit: u64) {
        NetworkRateLimit::<T>::set(limit);
        Self::deposit_event(Event::NetworkRateLimitSet(limit));
    }

    /// Checks if registrations are allowed for a given subnet.
    ///
    /// This function retrieves the subnet hyperparameters for the specified subnet and checks the `registration_allowed` flag.
    /// If the subnet doesn't exist or doesn't have hyperparameters defined, it returns `false`.
    ///
    /// # Arguments
    ///
    /// * `netuid` - The unique identifier of the subnet.
    ///
    /// # Returns
    ///
    /// * `bool` - `true` if registrations are allowed for the subnet, `false` otherwise.
    pub fn is_registration_allowed(netuid: u16) -> bool {
        Self::get_subnet_hyperparams(netuid)
            .map(|params| params.registration_allowed)
            .unwrap_or(false)
    }

    /// Computes and sets emission values for the root network which determine the emission for all subnets.
    ///
    /// This function is responsible for calculating emission based on network weights, stake values,
    /// and registered hotkeys.
    ///
    pub fn root_epoch(block_number: u64) -> Result<(), &'static str> {
        // --- 0. The unique ID associated with the root network.
        let root_netuid: u16 = Self::get_root_netuid();

        // --- 1. Check if we should update the emission values based on blocks since emission was last set.
        let blocks_until_next_epoch: u64 =
            Self::blocks_until_next_epoch(root_netuid, Self::get_tempo(root_netuid), block_number);
        if blocks_until_next_epoch != 0 {
            // Not the block to update emission values.
            log::debug!("blocks_until_next_epoch: {:?}", blocks_until_next_epoch);
            return Err("");
        }

        // --- 2. Retrieves the number of root validators on subnets.
        let n: u16 = Self::get_num_root_validators();
        log::debug!("n:\n{:?}\n", n);
        if n == 0 {
            // No validators.
            return Err("No validators to validate emission values.");
        }

        // --- 3. Obtains the number of registered subnets.
        let k: u16 = Self::get_all_subnet_netuids().len() as u16;
        log::debug!("k:\n{:?}\n", k);
        if k == 0 {
            // No networks to validate.
            return Err("No networks to validate emission values.");
        }

        // --- 4. Determines the total block emission across all the subnetworks. This is the
        // value which will be distributed based on the computation below.
        let block_emission: I64F64 = I64F64::from_num(Self::get_block_emission()?);
        log::debug!("block_emission:\n{:?}\n", block_emission);

        // --- 5. A collection of all registered hotkeys on the root network. Hotkeys
        // pairs with network UIDs and stake values.
        let mut hotkeys: Vec<(u16, T::AccountId)> = vec![];
        for (uid_i, hotkey) in
            <Keys<T> as IterableStorageDoubleMap<u16, u16, T::AccountId>>::iter_prefix(root_netuid)
        {
            hotkeys.push((uid_i, hotkey));
        }
        log::debug!("hotkeys:\n{:?}\n", hotkeys);

        // --- 6. Retrieves and stores the stake value associated with each hotkey on the root network.
        // Stakes are stored in a 64-bit fixed point representation for precise calculations.
        let mut stake_i64: Vec<I64F64> = vec![I64F64::from_num(0.0); n as usize];
        for ((_, hotkey), stake) in hotkeys.iter().zip(&mut stake_i64) {
            *stake = I64F64::from_num(Self::get_total_stake_for_hotkey(hotkey));
        }
        inplace_normalize_64(&mut stake_i64);
        log::debug!("S:\n{:?}\n", &stake_i64);

        // --- 7. Retrieves the network weights in a 2D Vector format. Weights have shape
        // n x k where is n is the number of registered peers and k is the number of subnets.
        let mut weights: Vec<Vec<I64F64>> = Self::get_root_weights();
        log::debug!("W:\n{:?}\n", &weights);

        // Normalize weights.
        inplace_row_normalize_64(&mut weights);
        log::debug!("W(norm):\n{:?}\n", &weights);

        // --- 8. Calculates the rank of networks. Rank is a product of weights and stakes.
        // Ranks will have shape k, a score for each subnet.
        let ranks: Vec<I64F64> = matmul_64(&weights, &stake_i64);
        log::debug!("R:\n{:?}\n", &ranks);

        // --- 9. Calculates the trust of networks. Trust is a sum of all stake with weights > 0.
        // Trust will have shape k, a score for each subnet.
        log::debug!("Subnets:\n{:?}\n", Self::get_all_subnet_netuids());
        log::debug!("N Subnets:\n{:?}\n", Self::get_num_subnets());

        let total_networks = Self::get_num_subnets();
        let mut trust = vec![I64F64::from_num(0); total_networks as usize];
        let mut total_stake: I64F64 = I64F64::from_num(0);
        for (weights, hotkey_stake) in weights.iter().zip(stake_i64) {
            total_stake = total_stake.saturating_add(hotkey_stake);
            for (weight, trust_score) in weights.iter().zip(&mut trust) {
                if *weight > 0 {
                    *trust_score = trust_score.saturating_add(hotkey_stake);
                }
            }
        }

        log::debug!("T_before normalization:\n{:?}\n", &trust);
        log::debug!("Total_stake:\n{:?}\n", &total_stake);

        if total_stake == 0 {
            return Err("No stake on network");
        }

        for trust_score in trust.iter_mut() {
            if let Some(quotient) = trust_score.checked_div(total_stake) {
                *trust_score = quotient;
            }
        }

        // --- 10. Calculates the consensus of networks. Consensus is a sigmoid normalization of the trust scores.
        // Consensus will have shape k, a score for each subnet.
        log::debug!("T:\n{:?}\n", &trust);
        let one = I64F64::from_num(1);
        let mut consensus = vec![I64F64::from_num(0); total_networks as usize];
        for (trust_score, consensus_i) in trust.iter_mut().zip(&mut consensus) {
            let shifted_trust =
                trust_score.saturating_sub(I64F64::from_num(Self::get_float_kappa(0))); // Range( -kappa, 1 - kappa )
            let temperatured_trust =
                shifted_trust.saturating_mul(I64F64::from_num(Self::get_rho(0))); // Range( -rho * kappa, rho ( 1 - kappa ) )
            let exponentiated_trust: I64F64 =
                substrate_fixed::transcendental::exp(temperatured_trust.saturating_neg())
                    .expect("temperatured_trust is on range( -rho * kappa, rho ( 1 - kappa ) )");

            *consensus_i = one.saturating_div(one.saturating_add(exponentiated_trust));
        }

        log::debug!("C:\n{:?}\n", &consensus);
        let mut weighted_emission = vec![I64F64::from_num(0); total_networks as usize];
        for ((emission, consensus_i), rank) in
            weighted_emission.iter_mut().zip(&consensus).zip(&ranks)
        {
            *emission = consensus_i.saturating_mul(*rank);
        }
        inplace_normalize_64(&mut weighted_emission);
        log::debug!("Ei64:\n{:?}\n", &weighted_emission);

        // -- 11. Converts the normalized 64-bit fixed point rank values to u64 for the final emission calculation.
        let emission_as_tao: Vec<I64F64> = weighted_emission
            .iter()
            .map(|v: &I64F64| v.saturating_mul(block_emission))
            .collect();

        // --- 12. Converts the normalized 64-bit fixed point rank values to u64 for the final emission calculation.
        let emission_u64: Vec<u64> = vec_fixed64_to_u64(emission_as_tao);
        log::debug!("Eu64:\n{:?}\n", &emission_u64);

        // --- 13. Set the emission values for each subnet directly.
        let netuids: Vec<u16> = Self::get_all_subnet_netuids();
        log::debug!("netuids: {:?} values: {:?}", netuids, emission_u64);

        Self::set_emission_values(&netuids, emission_u64)
    }

    /// Registers a user's hotkey to the root network.
    ///
    /// This function is responsible for registering the hotkey of a user.
    /// The root key with the least stake if pruned in the event of a filled network.
    ///
    /// # Arguments:
    /// * 'origin': Represents the origin of the call.
    /// * 'hotkey': The hotkey that the user wants to register to the root network.
    ///
    /// # Returns:
    /// * 'DispatchResult': A result type indicating success or failure of the registration.
    ///
    pub fn do_root_register(origin: T::RuntimeOrigin, hotkey: T::AccountId) -> DispatchResult {
        // --- 0. Get the unique identifier (UID) for the root network.
        let root_netuid: u16 = Self::get_root_netuid();
        let current_block_number: u64 = Self::get_current_block_as_u64();
        ensure!(
            Self::if_subnet_exist(root_netuid),
            Error::<T>::RootNetworkDoesNotExist
        );

        // --- 1. Ensure that the call originates from a signed source and retrieve the caller's account ID (coldkey).
        let coldkey = ensure_signed(origin)?;
        log::debug!(
            "do_root_register( coldkey: {:?}, hotkey: {:?} )",
            coldkey,
            hotkey
        );

        // --- 2. Ensure that the number of registrations in this block doesn't exceed the allowed limit.
        ensure!(
            Self::get_registrations_this_block(root_netuid)
                < Self::get_max_registrations_per_block(root_netuid),
            Error::<T>::TooManyRegistrationsThisBlock
        );

        // --- 3. Ensure that the number of registrations in this interval doesn't exceed thrice the target limit.
        ensure!(
            Self::get_registrations_this_interval(root_netuid)
                < Self::get_target_registrations_per_interval(root_netuid).saturating_mul(3),
            Error::<T>::TooManyRegistrationsThisInterval
        );

        // --- 4. Check if the hotkey is already registered. If so, error out.
        ensure!(
            !Uids::<T>::contains_key(root_netuid, &hotkey),
            Error::<T>::HotKeyAlreadyRegisteredInSubNet
        );

        // --- 6. Create a network account for the user if it doesn't exist.
        Self::create_account_if_non_existent(&coldkey, &hotkey);

        // --- 7. Fetch the current size of the subnetwork.
        let current_num_root_validators: u16 = Self::get_num_root_validators();

        // Declare a variable to hold the root UID.
        let subnetwork_uid: u16;

        // --- 8. Check if the root net is below its allowed size.
        // max allowed is senate size.
        if current_num_root_validators < Self::get_max_root_validators() {
            // --- 12.1.1 We can append to the subnetwork as it's not full.
            subnetwork_uid = current_num_root_validators;

            // --- 12.1.2 Add the new account and make them a member of the Senate.
            Self::append_neuron(root_netuid, &hotkey, current_block_number);
            log::debug!("add new neuron: {:?} on uid {:?}", hotkey, subnetwork_uid);
        } else {
            // --- 13.1.1 The network is full. Perform replacement.
            // Find the neuron with the lowest stake value to replace.
            let mut lowest_stake: u64 = u64::MAX;
            let mut lowest_uid: u16 = 0;

            // Iterate over all keys in the root network to find the neuron with the lowest stake.
            for (uid_i, hotkey_i) in
                <Keys<T> as IterableStorageDoubleMap<u16, u16, T::AccountId>>::iter_prefix(
                    root_netuid,
                )
            {
                let stake_i: u64 = Self::get_total_stake_for_hotkey(&hotkey_i);
                if stake_i < lowest_stake {
                    lowest_stake = stake_i;
                    lowest_uid = uid_i;
                }
            }
            subnetwork_uid = lowest_uid;
            let replaced_hotkey: T::AccountId =
                Self::get_hotkey_for_net_and_uid(root_netuid, subnetwork_uid)?;

            // --- 13.1.2 The new account has a higher stake than the one being replaced.
            ensure!(
                lowest_stake < Self::get_total_stake_for_hotkey(&hotkey),
                Error::<T>::StakeTooLowForRoot
            );

            // --- 13.1.3 The new account has a higher stake than the one being replaced.
            // Replace the neuron account with new information.
            Self::replace_neuron(root_netuid, lowest_uid, &hotkey, current_block_number);

            log::debug!(
                "replace neuron: {:?} with {:?} on uid {:?}",
                replaced_hotkey,
                hotkey,
                subnetwork_uid
            );
        }

        // --- 13. Join the Senate if eligible.
        // Returns the replaced member, if any.
        let _ = Self::join_senate_if_eligible(&hotkey)?;

        // --- 14. Force all members on root to become a delegate.
        if !Self::hotkey_is_delegate(&hotkey) {
            Self::delegate_hotkey(&hotkey, 11_796); // 18% cut defaulted.
        }

        // --- 15. Update the registration counters for both the block and interval.
        #[allow(clippy::arithmetic_side_effects)]
        // note this RA + clippy false positive is a known substrate issue
        RegistrationsThisInterval::<T>::mutate(root_netuid, |val| *val += 1);
        #[allow(clippy::arithmetic_side_effects)]
        // note this RA + clippy false positive is a known substrate issue
        RegistrationsThisBlock::<T>::mutate(root_netuid, |val| *val += 1);

        // --- 16. Log and announce the successful registration.
        log::debug!(
            "RootRegistered(netuid:{:?} uid:{:?} hotkey:{:?})",
            root_netuid,
            subnetwork_uid,
            hotkey
        );
        Self::deposit_event(Event::NeuronRegistered(root_netuid, subnetwork_uid, hotkey));

        // --- 17. Finish and return success.
        Ok(())
    }

    // Checks if a hotkey should be a member of the Senate, and if so, adds them.
    //
    // This function is responsible for adding a hotkey to the Senate if they meet the requirements.
    // The root key with the least stake is pruned in the event of a filled membership.
    //
    // # Arguments:
    // * 'origin': Represents the origin of the call.
    // * 'hotkey': The hotkey that the user wants to register to the root network.
    //
    // # Returns:
    // * 'DispatchResult': A result type indicating success or failure of the registration.
    //
    pub fn do_adjust_senate(origin: T::RuntimeOrigin, hotkey: T::AccountId) -> DispatchResult {
        // --- 0. Get the unique identifier (UID) for the root network.
        let root_netuid: u16 = Self::get_root_netuid();
        ensure!(
            Self::if_subnet_exist(root_netuid),
            Error::<T>::RootNetworkDoesNotExist
        );

        // --- 1. Ensure that the call originates from a signed source and retrieve the caller's account ID (coldkey).
        let coldkey = ensure_signed(origin)?;
        log::debug!(
            "do_root_register( coldkey: {:?}, hotkey: {:?} )",
            coldkey,
            hotkey
        );

        // --- 2. Check if the hotkey is already registered to the root network. If not, error out.
        ensure!(
            Uids::<T>::contains_key(root_netuid, &hotkey),
            Error::<T>::HotKeyNotRegisteredInSubNet
        );

        // --- 3. Create a network account for the user if it doesn't exist.
        Self::create_account_if_non_existent(&coldkey, &hotkey);

        // --- 4. Join the Senate if eligible.
        // Returns the replaced member, if any.
        let replaced = Self::join_senate_if_eligible(&hotkey)?;

        if replaced.is_none() {
            // Not eligible to join the Senate, or no replacement needed.
            // Check if the hotkey is *now* a member of the Senate.
            // Otherwise, error out.
            ensure!(
                T::SenateMembers::is_member(&hotkey),
                Error::<T>::StakeTooLowForRoot, // Had less stake than the lowest stake incumbent.
            );
        }

        // --- 5. Log and announce the successful Senate adjustment.
        log::debug!(
            "SenateAdjusted(old_hotkey:{:?} hotkey:{:?})",
            replaced,
            hotkey
        );
        Self::deposit_event(Event::SenateAdjusted {
            old_member: replaced.cloned(),
            new_member: hotkey,
        });

        // --- 6. Finish and return success.
        Ok(())
    }

    // Checks if a hotkey should be a member of the Senate, and if so, adds them.
    //
    // # Arguments:
    // * 'hotkey': The hotkey that the user wants to register to the root network.
    //
    // # Returns:
    // * 'Result<Option<&T::AccountId>, Error<T>>': A result containing the replaced member, if any.
    //
    fn join_senate_if_eligible(hotkey: &T::AccountId) -> Result<Option<&T::AccountId>, Error<T>> {
        // Get the root network UID.
        let root_netuid: u16 = Self::get_root_netuid();

        // --- 1. Check the hotkey is registered in the root network.
        ensure!(
            Uids::<T>::contains_key(root_netuid, hotkey),
            Error::<T>::HotKeyNotRegisteredInSubNet
        );

        // --- 2. Verify the hotkey is NOT already a member of the Senate.
        ensure!(
            !T::SenateMembers::is_member(hotkey),
            Error::<T>::HotKeyAlreadyRegisteredInSubNet
        );

        // --- 3. Grab the hotkey's stake.
        let current_stake = Self::get_total_stake_for_hotkey(hotkey);

        // Add the hotkey to the Senate.
        // If we're full, we'll swap out the lowest stake member.
        let members = T::SenateMembers::members();
        let last: Option<&T::AccountId> = None;
        if (members.len() as u32) == T::SenateMembers::max_members() {
            let mut sorted_members = members.clone();
            sorted_members.sort_by(|a, b| {
                let a_stake = Self::get_total_stake_for_hotkey(a);
                let b_stake = Self::get_total_stake_for_hotkey(b);

                b_stake.cmp(&a_stake)
            });

            if let Some(last) = sorted_members.last() {
                let last_stake = Self::get_total_stake_for_hotkey(last);

                if last_stake < current_stake {
                    // Swap the member with the lowest stake.
                    T::SenateMembers::swap_member(last, hotkey)
                        .map_err(|_| Error::<T>::CouldNotJoinSenate)?;
                }
            }
        } else {
            T::SenateMembers::add_member(hotkey).map_err(|_| Error::<T>::CouldNotJoinSenate)?;
        }

        // Return the swapped out member, if any.
        Ok(last)
    }

    pub fn do_set_root_weights(
        origin: T::RuntimeOrigin,
        netuid: u16,
        hotkey: T::AccountId,
        uids: Vec<u16>,
        values: Vec<u16>,
        version_key: u64,
    ) -> dispatch::DispatchResult {
        // Check the caller's signature. This is the coldkey of a registered account.
        let coldkey = ensure_signed(origin)?;
        log::debug!(
            "do_set_root_weights( origin:{:?} netuid:{:?}, uids:{:?}, values:{:?})",
            coldkey,
            netuid,
            uids,
            values
        );

        // Check the hotkey account exists.
        ensure!(
            Self::hotkey_account_exists(&hotkey),
            Error::<T>::HotKeyAccountNotExists
        );

        // Check that the signer coldkey owns the hotkey
        ensure!(
            Self::get_owning_coldkey_for_hotkey(&hotkey) == coldkey,
            Error::<T>::NonAssociatedColdKey
        );

        // Check to see if this is a valid network.
        ensure!(
            Self::if_subnet_exist(netuid),
            Error::<T>::SubNetworkDoesNotExist
        );

        // Check that this is the root network.
        ensure!(netuid == Self::get_root_netuid(), Error::<T>::NotRootSubnet);

        // Check that the length of uid list and value list are equal for this network.
        ensure!(
            Self::uids_match_values(&uids, &values),
            Error::<T>::WeightVecNotEqualSize
        );

        // Check to see if the number of uids is within the max allowed uids for this network.
        // For the root network this number is the number of subnets.
        ensure!(
            !Self::contains_invalid_root_uids(&uids),
            Error::<T>::UidVecContainInvalidOne
        );

        // Check to see if the hotkey is registered to the passed network.
        ensure!(
            Self::is_hotkey_registered_on_network(netuid, &hotkey),
            Error::<T>::HotKeyNotRegisteredInSubNet
        );

        // Check to see if the hotkey has enough stake to set weights.
        ensure!(
            Self::get_total_stake_for_hotkey(&hotkey) >= Self::get_weights_min_stake(),
            Error::<T>::NotEnoughStakeToSetWeights
        );

        // Ensure version_key is up-to-date.
        ensure!(
            Self::check_version_key(netuid, version_key),
            Error::<T>::IncorrectWeightVersionKey
        );

        // Get the neuron uid of associated hotkey on network netuid.
        let neuron_uid = Self::get_uid_for_net_and_hotkey(netuid, &hotkey)?;

        // Ensure the uid is not setting weights faster than the weights_set_rate_limit.
        let current_block: u64 = Self::get_current_block_as_u64();
        ensure!(
            Self::check_rate_limit(netuid, neuron_uid, current_block),
            Error::<T>::SettingWeightsTooFast
        );

        // Ensure the passed uids contain no duplicates.
        ensure!(!Self::has_duplicate_uids(&uids), Error::<T>::DuplicateUids);

        // Ensure that the weights have the required length.
        ensure!(
            Self::check_length(netuid, neuron_uid, &uids, &values),
            Error::<T>::WeightVecLengthIsLow
        );

        // Max-upscale the weights.
        let max_upscaled_weights: Vec<u16> = vec_u16_max_upscale_to_u16(&values);

        // Ensure the weights are max weight limited
        ensure!(
            Self::max_weight_limited(netuid, neuron_uid, &uids, &max_upscaled_weights),
            Error::<T>::MaxWeightExceeded
        );

        // Zip weights for sinking to storage map.
        let mut zipped_weights: Vec<(u16, u16)> = vec![];
        for (uid, val) in uids.iter().zip(max_upscaled_weights.iter()) {
            zipped_weights.push((*uid, *val))
        }

        // Set weights under netuid, uid double map entry.
        Weights::<T>::insert(netuid, neuron_uid, zipped_weights);

        // Set the activity for the weights on this network.
        Self::set_last_update_for_uid(netuid, neuron_uid, current_block);

        // Emit the tracking event.
        log::debug!(
            "RootWeightsSet( netuid:{:?}, neuron_uid:{:?} )",
            netuid,
            neuron_uid
        );
        Self::deposit_event(Event::WeightsSet(netuid, neuron_uid));

        // Return ok.
        Ok(())
    }

    pub fn do_vote_root(
        origin: T::RuntimeOrigin,
        hotkey: &T::AccountId,
        proposal: T::Hash,
        index: u32,
        approve: bool,
    ) -> DispatchResultWithPostInfo {
        // --- 1. Ensure that the caller has signed with their coldkey.
        let coldkey = ensure_signed(origin.clone())?;

        // --- 2. Ensure that the calling coldkey owns the associated hotkey.
        ensure!(
            Self::coldkey_owns_hotkey(&coldkey, hotkey),
            Error::<T>::NonAssociatedColdKey
        );

        // --- 3. Ensure that the calling hotkey is a member of the senate.
        ensure!(
            T::SenateMembers::is_member(hotkey),
            Error::<T>::NotSenateMember
        );

        // --- 4. Detects first vote of the member in the motion
        let is_account_voting_first_time =
            T::TriumvirateInterface::add_vote(hotkey, proposal, index, approve)?;

        // --- 5. Calculate extrinsic weight
        let members = T::SenateMembers::members();
        let member_count = members.len() as u32;
        let vote_weight = Weight::from_parts(20_528_275, 4980)
            .saturating_add(Weight::from_parts(48_856, 0).saturating_mul(member_count.into()))
            .saturating_add(T::DbWeight::get().reads(2_u64))
            .saturating_add(T::DbWeight::get().writes(1_u64))
            .saturating_add(Weight::from_parts(0, 128).saturating_mul(member_count.into()));

        Ok((
            Some(vote_weight),
            if is_account_voting_first_time {
                Pays::No
            } else {
                Pays::Yes
            },
        )
            .into())
    }

    /// Facilitates user registration of a new subnetwork.
    ///
    /// # Args:
    /// * `origin` (`T::RuntimeOrigin`): The calling origin. Must be signed.
    /// * `identity` (`Option<SubnetIdentityOf>`): Optional identity to be associated with the new subnetwork.
    ///
    /// # Events:
    /// * `NetworkAdded(netuid, modality)`: Emitted when a new network is successfully added.
    /// * `SubnetIdentitySet(netuid)`: Emitted when a custom identity is set for a new subnetwork.
    /// * `NetworkRemoved(netuid)`: Emitted when an existing network is removed to make room for the new one.
    /// * `SubnetIdentityRemoved(netuid)`: Emitted when the identity of a removed network is also deleted.
    ///
    /// # Raises:
    /// * 'TxRateLimitExceeded': If the rate limit for network registration is exceeded.
    /// * 'NotEnoughBalanceToStake': If there isn't enough balance to stake for network registration.
    /// * 'BalanceWithdrawalError': If an error occurs during balance withdrawal for network registration.
    ///
    pub fn user_add_network(
        origin: T::RuntimeOrigin,
        identity: Option<SubnetIdentityOf>,
    ) -> dispatch::DispatchResult {
        // --- 0. Ensure the caller is a signed user.
        let coldkey = ensure_signed(origin)?;

        // --- 1. Rate limit for network registrations.
        let current_block = Self::get_current_block_as_u64();
        let last_lock_block = Self::get_network_last_lock_block();
        ensure!(
            current_block.saturating_sub(last_lock_block) >= NetworkRateLimit::<T>::get(),
            Error::<T>::NetworkTxRateLimitExceeded
        );

        // --- 2. Calculate and lock the required tokens.
        let lock_amount: u64 = Self::get_network_lock_cost();
        log::debug!("network lock_amount: {:?}", lock_amount);
        ensure!(
            Self::can_remove_balance_from_coldkey_account(&coldkey, lock_amount),
            Error::<T>::NotEnoughBalanceToStake
        );

        // --- 4. Determine the netuid to register.
        let netuid_to_register: u16 = {
            log::debug!(
                "subnet count: {:?}\nmax subnets: {:?}",
                Self::get_num_subnets(),
                Self::get_max_subnets()
            );
            if Self::get_num_subnets().saturating_sub(1) < Self::get_max_subnets() {
                // We subtract one because we don't want root subnet to count towards total
                let mut next_available_netuid = 0;
                loop {
                    next_available_netuid.saturating_inc();
                    if !Self::if_subnet_exist(next_available_netuid) {
                        log::debug!("got subnet id: {:?}", next_available_netuid);
                        break next_available_netuid;
                    }
                }
            } else {
                let netuid_to_prune = Self::get_subnet_to_prune();
                ensure!(netuid_to_prune > 0, Error::<T>::AllNetworksInImmunity);

                Self::remove_network(netuid_to_prune);
                log::debug!("remove_network: {:?}", netuid_to_prune,);
                Self::deposit_event(Event::NetworkRemoved(netuid_to_prune));

                if SubnetIdentities::<T>::take(netuid_to_prune).is_some() {
                    Self::deposit_event(Event::SubnetIdentityRemoved(netuid_to_prune));
                }

                netuid_to_prune
            }
        };

        // --- 5. Perform the lock operation.
        let actual_lock_amount = Self::remove_balance_from_coldkey_account(&coldkey, lock_amount)?;
        Self::set_subnet_locked_balance(netuid_to_register, actual_lock_amount);
        Self::set_network_last_lock(actual_lock_amount);

        // --- 6. Set initial and custom parameters for the network.
        Self::init_new_network(netuid_to_register, 360);
        log::debug!("init_new_network: {:?}", netuid_to_register,);

        // --- 7. Add the identity if it exists
        if let Some(identity_value) = identity {
            ensure!(
                Self::is_valid_subnet_identity(&identity_value),
                Error::<T>::InvalidIdentity
            );

            SubnetIdentities::<T>::insert(netuid_to_register, identity_value);
            Self::deposit_event(Event::SubnetIdentitySet(netuid_to_register));
        }

        // --- 8. Set netuid storage.
        let current_block_number: u64 = Self::get_current_block_as_u64();
        NetworkLastRegistered::<T>::set(current_block_number);
        NetworkRegisteredAt::<T>::insert(netuid_to_register, current_block_number);
        SubnetOwner::<T>::insert(netuid_to_register, coldkey);

<<<<<<< HEAD
        // --- 9. Emit the NetworkAdded event.
        log::info!(
=======
        // --- 8. Emit the NetworkAdded event.
        log::debug!(
>>>>>>> 37e61694
            "NetworkAdded( netuid:{:?}, modality:{:?} )",
            netuid_to_register,
            0
        );
        Self::deposit_event(Event::NetworkAdded(netuid_to_register, 0));

        // --- 10. Return success.
        Ok(())
    }

    /// Facilitates the removal of a user's subnetwork.
    ///
    /// # Args:
    /// * 'origin': ('T::RuntimeOrigin'): The calling origin. Must be signed.
    /// * 'netuid': ('u16'): The unique identifier of the network to be removed.
    ///
    /// # Event:
    /// * 'NetworkRemoved': Emitted when a network is successfully removed.
    ///
    /// # Raises:
    /// * 'SubNetworkDoesNotExist': If the specified network does not exist.
    /// * 'NotSubnetOwner': If the caller does not own the specified subnet.
    ///
    pub fn user_remove_network(origin: T::RuntimeOrigin, netuid: u16) -> dispatch::DispatchResult {
        // --- 1. Ensure the function caller is a signed user.
        let coldkey = ensure_signed(origin)?;

        // --- 2. Ensure this subnet exists.
        ensure!(
            Self::if_subnet_exist(netuid),
            Error::<T>::SubNetworkDoesNotExist
        );

        // --- 3. Ensure the caller owns this subnet.
        ensure!(
            SubnetOwner::<T>::get(netuid) == coldkey,
            Error::<T>::NotSubnetOwner
        );

        // --- 4. Remove the subnet identity if it exists.
        if SubnetIdentities::<T>::take(netuid).is_some() {
            Self::deposit_event(Event::SubnetIdentityRemoved(netuid));
        }

        // --- 5. Explicitly erase the network and all its parameters.
        Self::remove_network(netuid);

<<<<<<< HEAD
        // --- 6. Emit the NetworkRemoved event.
        log::info!("NetworkRemoved( netuid:{:?} )", netuid);
=======
        // --- 5. Emit the NetworkRemoved event.
        log::debug!("NetworkRemoved( netuid:{:?} )", netuid);
>>>>>>> 37e61694
        Self::deposit_event(Event::NetworkRemoved(netuid));

        // --- 7. Return success.
        Ok(())
    }

    /// Sets initial and custom parameters for a new network.
    pub fn init_new_network(netuid: u16, tempo: u16) {
        // --- 1. Set network to 0 size.
        SubnetworkN::<T>::insert(netuid, 0);

        // --- 2. Set this network uid to alive.
        NetworksAdded::<T>::insert(netuid, true);

        // --- 3. Fill tempo memory item.
        Tempo::<T>::insert(netuid, tempo);

        // --- 4 Fill modality item.
        NetworkModality::<T>::insert(netuid, 0);

        // --- 5. Increase total network count.
        TotalNetworks::<T>::mutate(|n| *n = n.saturating_add(1));

        // --- 6. Set all default values **explicitly**.
        Self::set_network_registration_allowed(netuid, true);
        Self::set_max_allowed_uids(netuid, 256);
        Self::set_max_allowed_validators(netuid, 64);
        Self::set_min_allowed_weights(netuid, 1);
        Self::set_max_weight_limit(netuid, u16::MAX);
        Self::set_adjustment_interval(netuid, 360);
        Self::set_target_registrations_per_interval(netuid, 1);
        Self::set_adjustment_alpha(netuid, 17_893_341_751_498_265_066); // 18_446_744_073_709_551_615 * 0.97 = 17_893_341_751_498_265_066
        Self::set_immunity_period(netuid, 5000);
        Self::set_min_burn(netuid, 1);
        Self::set_min_difficulty(netuid, u64::MAX);
        Self::set_max_difficulty(netuid, u64::MAX);

        // Make network parameters explicit.
        if !Tempo::<T>::contains_key(netuid) {
            Tempo::<T>::insert(netuid, Tempo::<T>::get(netuid));
        }
        if !Kappa::<T>::contains_key(netuid) {
            Kappa::<T>::insert(netuid, Kappa::<T>::get(netuid));
        }
        if !Difficulty::<T>::contains_key(netuid) {
            Difficulty::<T>::insert(netuid, Difficulty::<T>::get(netuid));
        }
        if !MaxAllowedUids::<T>::contains_key(netuid) {
            MaxAllowedUids::<T>::insert(netuid, MaxAllowedUids::<T>::get(netuid));
        }
        if !ImmunityPeriod::<T>::contains_key(netuid) {
            ImmunityPeriod::<T>::insert(netuid, ImmunityPeriod::<T>::get(netuid));
        }
        if !ActivityCutoff::<T>::contains_key(netuid) {
            ActivityCutoff::<T>::insert(netuid, ActivityCutoff::<T>::get(netuid));
        }
        if !EmissionValues::<T>::contains_key(netuid) {
            EmissionValues::<T>::insert(netuid, EmissionValues::<T>::get(netuid));
        }
        if !MaxWeightsLimit::<T>::contains_key(netuid) {
            MaxWeightsLimit::<T>::insert(netuid, MaxWeightsLimit::<T>::get(netuid));
        }
        if !MinAllowedWeights::<T>::contains_key(netuid) {
            MinAllowedWeights::<T>::insert(netuid, MinAllowedWeights::<T>::get(netuid));
        }
        if !RegistrationsThisInterval::<T>::contains_key(netuid) {
            RegistrationsThisInterval::<T>::insert(
                netuid,
                RegistrationsThisInterval::<T>::get(netuid),
            );
        }
        if !POWRegistrationsThisInterval::<T>::contains_key(netuid) {
            POWRegistrationsThisInterval::<T>::insert(
                netuid,
                POWRegistrationsThisInterval::<T>::get(netuid),
            );
        }
        if !BurnRegistrationsThisInterval::<T>::contains_key(netuid) {
            BurnRegistrationsThisInterval::<T>::insert(
                netuid,
                BurnRegistrationsThisInterval::<T>::get(netuid),
            );
        }
    }

    /// Removes a network (identified by netuid) and all associated parameters.
    ///
    /// This function is responsible for cleaning up all the data associated with a network.
    /// It ensures that all the storage values related to the network are removed, and any
    /// reserved balance is returned to the network owner.
    ///
    /// # Args:
    ///  * 'netuid': ('u16'): The unique identifier of the network to be removed.
    ///
    /// # Note:
    /// This function does not emit any events, nor does it raise any errors. It silently
    /// returns if any internal checks fail.
    ///
    pub fn remove_network(netuid: u16) {
        // --- 1. Return balance to subnet owner.
        let owner_coldkey = SubnetOwner::<T>::get(netuid);
        let reserved_amount = Self::get_subnet_locked_balance(netuid);

        // --- 2. Remove network count.
        SubnetworkN::<T>::remove(netuid);

        // --- 3. Remove network modality storage.
        NetworkModality::<T>::remove(netuid);

        // --- 4. Remove netuid from added networks.
        NetworksAdded::<T>::remove(netuid);

        // --- 6. Decrement the network counter.
        TotalNetworks::<T>::mutate(|n| *n = n.saturating_sub(1));

        // --- 7. Remove various network-related storages.
        NetworkRegisteredAt::<T>::remove(netuid);

        // --- 8. Remove incentive mechanism memory.
        let _ = Uids::<T>::clear_prefix(netuid, u32::MAX, None);
        let _ = Keys::<T>::clear_prefix(netuid, u32::MAX, None);
        let _ = Bonds::<T>::clear_prefix(netuid, u32::MAX, None);

        // --- 8. Removes the weights for this subnet (do not remove).
        let _ = Weights::<T>::clear_prefix(netuid, u32::MAX, None);

        // --- 9. Iterate over stored weights and fill the matrix.
        for (uid_i, weights_i) in
            <Weights<T> as IterableStorageDoubleMap<u16, u16, Vec<(u16, u16)>>>::iter_prefix(
                Self::get_root_netuid(),
            )
        {
            // Create a new vector to hold modified weights.
            let mut modified_weights = weights_i.clone();
            // Iterate over each weight entry to potentially update it.
            for (subnet_id, weight) in modified_weights.iter_mut() {
                if subnet_id == &netuid {
                    // If the condition matches, modify the weight
                    *weight = 0; // Set weight to 0 for the matching subnet_id.
                }
            }
            Weights::<T>::insert(Self::get_root_netuid(), uid_i, modified_weights);
        }

        // --- 10. Remove various network-related parameters.
        Rank::<T>::remove(netuid);
        Trust::<T>::remove(netuid);
        Active::<T>::remove(netuid);
        Emission::<T>::remove(netuid);
        Incentive::<T>::remove(netuid);
        Consensus::<T>::remove(netuid);
        Dividends::<T>::remove(netuid);
        PruningScores::<T>::remove(netuid);
        LastUpdate::<T>::remove(netuid);
        ValidatorPermit::<T>::remove(netuid);
        ValidatorTrust::<T>::remove(netuid);

        // --- 11. Erase network parameters.
        Tempo::<T>::remove(netuid);
        Kappa::<T>::remove(netuid);
        Difficulty::<T>::remove(netuid);
        MaxAllowedUids::<T>::remove(netuid);
        ImmunityPeriod::<T>::remove(netuid);
        ActivityCutoff::<T>::remove(netuid);
        EmissionValues::<T>::remove(netuid);
        MaxWeightsLimit::<T>::remove(netuid);
        MinAllowedWeights::<T>::remove(netuid);
        RegistrationsThisInterval::<T>::remove(netuid);
        POWRegistrationsThisInterval::<T>::remove(netuid);
        BurnRegistrationsThisInterval::<T>::remove(netuid);

        // --- 12. Add the balance back to the owner.
        Self::add_balance_to_coldkey_account(&owner_coldkey, reserved_amount);
        Self::set_subnet_locked_balance(netuid, 0);
        SubnetOwner::<T>::remove(netuid);
    }

    #[allow(clippy::arithmetic_side_effects)]
    /// This function calculates the lock cost for a network based on the last lock amount, minimum lock cost, last lock block, and current block.
    /// The lock cost is calculated using the formula:
    /// lock_cost = (last_lock * mult) - (last_lock / lock_reduction_interval) * (current_block - last_lock_block)
    /// where:
    /// - last_lock is the last lock amount for the network
    /// - mult is the multiplier which increases lock cost each time a registration occurs
    /// - last_lock_block is the block number at which the last lock occurred
    /// - lock_reduction_interval the number of blocks before the lock returns to previous value.
    /// - current_block is the current block number
    /// - DAYS is the number of blocks in a day
    /// - min_lock is the minimum lock cost for the network
    ///
    /// If the calculated lock cost is less than the minimum lock cost, the minimum lock cost is returned.
    ///
    /// # Returns:
    ///  * 'u64':
    ///     - The lock cost for the network.
    ///
    pub fn get_network_lock_cost() -> u64 {
        let last_lock = Self::get_network_last_lock();
        let min_lock = Self::get_network_min_lock();
        let last_lock_block = Self::get_network_last_lock_block();
        let current_block = Self::get_current_block_as_u64();
        let lock_reduction_interval = Self::get_lock_reduction_interval();
        let mult = if last_lock_block == 0 { 1 } else { 2 };

        let mut lock_cost = last_lock.saturating_mul(mult).saturating_sub(
            last_lock
                .saturating_div(lock_reduction_interval)
                .saturating_mul(current_block.saturating_sub(last_lock_block)),
        );

        if lock_cost < min_lock {
            lock_cost = min_lock;
        }

        log::debug!( "last_lock: {:?}, min_lock: {:?}, last_lock_block: {:?}, lock_reduction_interval: {:?}, current_block: {:?}, mult: {:?} lock_cost: {:?}",
        last_lock, min_lock, last_lock_block, lock_reduction_interval, current_block, mult, lock_cost);

        lock_cost
    }

    /// This function is used to determine which subnet to prune when the total number of networks has reached the limit.
    /// It iterates over all the networks and finds the oldest subnet with the minimum emission value that is not in the immunity period.
    ///
    /// # Returns:
    /// * 'u16':
    ///     - The uid of the network to be pruned.
    ///
    pub fn get_subnet_to_prune() -> u16 {
        let mut netuids: Vec<u16> = vec![];
        let current_block = Self::get_current_block_as_u64();

        // Even if we don't have a root subnet, this still works
        for netuid in NetworksAdded::<T>::iter_keys_from(NetworksAdded::<T>::hashed_key_for(0)) {
            if current_block.saturating_sub(Self::get_network_registered_block(netuid))
                < Self::get_network_immunity_period()
            {
                continue;
            }

            // This iterator seems to return them in order anyways, so no need to sort by key
            netuids.push(netuid);
        }

        // Now we sort by emission, and then by subnet creation time.
        netuids.sort_by(|a, b| {
            use sp_std::cmp::Ordering;

            match Self::get_emission_value(*b).cmp(&Self::get_emission_value(*a)) {
                Ordering::Equal => {
                    if Self::get_network_registered_block(*b)
                        < Self::get_network_registered_block(*a)
                    {
                        Ordering::Less
                    } else {
                        Ordering::Equal
                    }
                }
                v => v,
            }
        });

        log::debug!("Netuids Order: {:?}", netuids);

        match netuids.last() {
            Some(netuid) => *netuid,
            None => 0,
        }
    }

    pub fn get_network_registered_block(netuid: u16) -> u64 {
        NetworkRegisteredAt::<T>::get(netuid)
    }
    pub fn get_network_immunity_period() -> u64 {
        NetworkImmunityPeriod::<T>::get()
    }
    pub fn set_network_immunity_period(net_immunity_period: u64) {
        NetworkImmunityPeriod::<T>::set(net_immunity_period);
        Self::deposit_event(Event::NetworkImmunityPeriodSet(net_immunity_period));
    }
    pub fn set_network_min_lock(net_min_lock: u64) {
        NetworkMinLockCost::<T>::set(net_min_lock);
        Self::deposit_event(Event::NetworkMinLockCostSet(net_min_lock));
    }
    pub fn get_network_min_lock() -> u64 {
        NetworkMinLockCost::<T>::get()
    }
    pub fn set_network_last_lock(net_last_lock: u64) {
        NetworkLastLockCost::<T>::set(net_last_lock);
    }
    pub fn get_network_last_lock() -> u64 {
        NetworkLastLockCost::<T>::get()
    }
    pub fn get_network_last_lock_block() -> u64 {
        NetworkLastRegistered::<T>::get()
    }
    pub fn set_lock_reduction_interval(interval: u64) {
        NetworkLockReductionInterval::<T>::set(interval);
        Self::deposit_event(Event::NetworkLockCostReductionIntervalSet(interval));
    }
    pub fn get_lock_reduction_interval() -> u64 {
        NetworkLockReductionInterval::<T>::get()
    }
}<|MERGE_RESOLUTION|>--- conflicted
+++ resolved
@@ -990,13 +990,8 @@
         NetworkRegisteredAt::<T>::insert(netuid_to_register, current_block_number);
         SubnetOwner::<T>::insert(netuid_to_register, coldkey);
 
-<<<<<<< HEAD
         // --- 9. Emit the NetworkAdded event.
-        log::info!(
-=======
-        // --- 8. Emit the NetworkAdded event.
         log::debug!(
->>>>>>> 37e61694
             "NetworkAdded( netuid:{:?}, modality:{:?} )",
             netuid_to_register,
             0
@@ -1044,13 +1039,8 @@
         // --- 5. Explicitly erase the network and all its parameters.
         Self::remove_network(netuid);
 
-<<<<<<< HEAD
         // --- 6. Emit the NetworkRemoved event.
-        log::info!("NetworkRemoved( netuid:{:?} )", netuid);
-=======
-        // --- 5. Emit the NetworkRemoved event.
         log::debug!("NetworkRemoved( netuid:{:?} )", netuid);
->>>>>>> 37e61694
         Self::deposit_event(Event::NetworkRemoved(netuid));
 
         // --- 7. Return success.
