--- conflicted
+++ resolved
@@ -110,22 +110,6 @@
         NoNeuronIdAvailable,
         /// Stake amount below the minimum threshold for nominator validations.
         NomStakeBelowMinimumThreshold,
-<<<<<<< HEAD
-        /// delegate take is being set out of bounds
-        InvalidTake,
-        /// Not allowed to commit weights
-        CommitNotAllowed,
-        /// No commit found for provided hotkey+netuid when attempting to reveal weights
-        NoCommitFound,
-        /// Not the correct block/range to reveal weights
-        InvalidRevealTempo,
-        /// Committed hash does not equal the hashed reveal data
-        InvalidReveal,
-        /// Attempting to call set_weights when commit/reveal is enabled
-        CommitRevealEnabled,
-        /// Attemtping to commit/reveal weights when disabled.
-        CommitRevealDisabled,
-=======
         /// Delegate take is too low.
         DelegateTakeTooLow,
         /// Delegate take is too high.
@@ -138,6 +122,9 @@
         InvalidRevealCommitHashNotMatchTempo,
         /// Committed hash does not equal the hashed reveal data.
         InvalidRevealCommitHashNotMatch,
->>>>>>> 255d8676
+        /// Attempting to call set_weights when commit/reveal is enabled
+        CommitRevealEnabled,
+        /// Attemtping to commit/reveal weights when disabled.
+        CommitRevealDisabled,
     }
 }