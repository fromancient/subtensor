--- conflicted
+++ resolved
@@ -85,7 +85,7 @@
     };
     use frame_system::pallet_prelude::*;
     use pallet_drand::types::RoundNumber;
-    use sp_core::{ConstU32, ConstU64, H160, H256};
+    use sp_core::{ConstU32, H160, H256};
     use sp_runtime::traits::{Dispatchable, TrailingZeroInput};
     use sp_std::collections::vec_deque::VecDeque;
     use sp_std::vec;
@@ -1175,15 +1175,9 @@
     #[pallet::storage]
     /// ITEM( network_rate_limit )
     pub type NetworkRateLimit<T> = StorageValue<_, u64, ValueQuery, DefaultNetworkRateLimit<T>>;
-<<<<<<< HEAD
-    #[pallet::storage] // --- ITEM( nominator_min_required_stake )
-    pub type NominatorMinRequiredStake<T> =
-        StorageValue<_, AlphaCurrency, ValueQuery, DefaultZeroAlpha<T>>;
-=======
     #[pallet::storage]
     /// --- ITEM( nominator_min_required_stake ) --- Factor of DefaultMinStake in per-mill format.
     pub type NominatorMinRequiredStake<T> = StorageValue<_, u64, ValueQuery, DefaultZeroU64<T>>;
->>>>>>> c545a78f
     #[pallet::storage]
     /// ITEM( weights_version_key_rate_limit ) --- Rate limit in tempos.
     pub type WeightsVersionKeyRateLimit<T> =
@@ -1730,7 +1724,7 @@
     #[pallet::storage]
     /// --- MAP ( lease_id ) --> accumulated_dividends | The accumulated dividends for a given lease that needs to be distributed.
     pub type AccumulatedLeaseDividends<T: Config> =
-        StorageMap<_, Twox64Concat, LeaseId, u64, ValueQuery, ConstU64<0>>;
+        StorageMap<_, Twox64Concat, LeaseId, AlphaCurrency, ValueQuery, DefaultZeroAlpha<T>>;
 
     /// ==================
     /// ==== Genesis =====
