--- conflicted
+++ resolved
@@ -272,82 +272,6 @@
         pub additional: Vec<u8>,
     }
 
-<<<<<<< HEAD
-    /// Data structure for stake related jobs.
-    #[derive(Encode, Decode, TypeInfo, Clone, PartialEq, Eq, Debug)]
-    pub enum StakeJob<AccountId> {
-        /// Represents a job for "add_stake" operation
-        AddStake {
-            /// Hotkey account
-            hotkey: AccountId,
-            /// Coldkey account
-            coldkey: AccountId,
-            /// Subnet ID
-            netuid: NetUid,
-            /// The amount of stake to be added to the hotkey staking account.
-            stake_to_be_added: u64,
-        },
-        /// Represents a job for "remove_stake" operation
-        RemoveStake {
-            /// Hotkey account
-            hotkey: AccountId,
-            /// Coldkey account
-            coldkey: AccountId,
-            /// Subnet ID
-            netuid: NetUid,
-            /// Alpha value
-            alpha_unstaked: u64,
-        },
-        /// Represents a job for "add_stake_limit" operation
-        AddStakeLimit {
-            /// Coldkey account
-            coldkey: AccountId,
-            /// Hotkey account
-            hotkey: AccountId,
-            /// Subnet ID
-            netuid: NetUid,
-            /// The amount of stake to be added to the hotkey staking account.
-            stake_to_be_added: u64,
-            /// The limit price expressed in units of RAO per one Alpha.
-            limit_price: u64,
-            /// Allows partial execution of the amount. If set to false, this becomes
-            /// fill or kill type or order.
-            allow_partial: bool,
-        },
-        /// Represents a job for "remove_stake_limit" operation
-        RemoveStakeLimit {
-            /// Coldkey account
-            coldkey: AccountId,
-            /// Hotkey account
-            hotkey: AccountId,
-            /// Subnet ID
-            netuid: NetUid,
-            /// The amount of stake to be added to the hotkey staking account.
-            alpha_unstaked: u64,
-            /// The limit price
-            limit_price: u64,
-            /// Allows partial execution of the amount. If set to false, this becomes
-            /// fill or kill type or order.
-            allow_partial: bool,
-        },
-        /// Represents a job for "unstake_all" operation
-        UnstakeAll {
-            /// Coldkey account
-            coldkey: AccountId,
-            /// Hotkey account
-            hotkey: AccountId,
-        },
-        /// Represents a job for "unstake_all_alpha" operation
-        UnstakeAllAlpha {
-            /// Coldkey account
-            coldkey: AccountId,
-            /// Hotkey account
-            hotkey: AccountId,
-        },
-    }
-
-=======
->>>>>>> 8d9cde52
     /// ============================
     /// ==== Staking + Accounts ====
     /// ============================
@@ -939,7 +863,7 @@
     pub type LastHotkeySwapOnNetuid<T: Config> = StorageDoubleMap<
         _,
         Identity,
-        u16,
+        NetUid,
         Blake2_128Concat,
         T::AccountId,
         u64,
