--- conflicted
+++ resolved
@@ -1740,11 +1740,7 @@
         }
 
         /// Ensure subtoken enalbed
-<<<<<<< HEAD
-        pub fn ensure_subtoken_enabled(subnet: NetUid) -> DispatchResult {
-=======
-        pub fn ensure_subtoken_enabled(subnet: u16) -> Result<(), Error<T>> {
->>>>>>> 4c9836f8
+        pub fn ensure_subtoken_enabled(subnet: NetUid) -> Result<(), Error<T>> {
             ensure!(
                 SubtokenEnabled::<T>::get(subnet),
                 Error::<T>::SubtokenDisabled
