--- conflicted
+++ resolved
@@ -944,7 +944,7 @@
             origin: OriginFor<T>,
             hotkey: T::AccountId,
             new_hotkey: T::AccountId,
-            netuid: Option<u16>,
+            netuid: Option<NetUid>,
         ) -> DispatchResultWithPostInfo {
             Self::do_swap_hotkey(origin, &hotkey, &new_hotkey, netuid)
         }
@@ -2056,292 +2056,5 @@
         ) -> DispatchResult {
             Self::do_burn_alpha(origin, hotkey, amount, netuid)
         }
-<<<<<<< HEAD
-
-        // /// --- Adds stake to a hotkey on a subnet with a price limit.
-        // /// This extrinsic allows to specify the limit price for alpha token
-        // /// at which or better (lower) the staking should execute.
-        // ///
-        // /// In case if slippage occurs and the price shall move beyond the limit
-        // /// price, the staking order may execute only partially or not execute
-        // /// at all.
-        // ///
-        // /// The operation will be delayed.
-        // ///
-        // /// # Args:
-        // ///  * 'origin': (<T as frame_system::Config>Origin):
-        // /// 	- The signature of the caller's coldkey.
-        // ///
-        // ///  * 'hotkey' (T::AccountId):
-        // /// 	- The associated hotkey account.
-        // ///
-        // /// * 'netuid' (u16):
-        // ///     - Subnetwork UID
-        // ///
-        // ///  * 'amount_staked' (u64):
-        // /// 	- The amount of stake to be added to the hotkey staking account.
-        // ///
-        // /// # Event:
-        // ///  * StakeAdded;
-        // /// 	- On the successfully adding stake to a global account.
-        // ///
-        // /// # Raises:
-        // ///  * 'NotEnoughBalanceToStake':
-        // /// 	- Not enough balance on the coldkey to add onto the global account.
-        // ///
-        // ///  * 'NonAssociatedColdKey':
-        // /// 	- The calling coldkey is not associated with this hotkey.
-        // ///
-        // ///  * 'BalanceWithdrawalError':
-        // ///  	- Errors stemming from transaction pallet.
-        // ///
-        // #[pallet::call_index(103)]
-        // #[pallet::weight((Weight::from_parts(162_000_000, 5127)
-        // .saturating_add(T::DbWeight::get().reads(15_u64))
-        // .saturating_add(T::DbWeight::get().writes(12_u64)), DispatchClass::Normal, Pays::No))]
-        // pub fn add_stake_aggregate(
-        //     origin: OriginFor<T>,
-        //     hotkey: T::AccountId,
-        //     netuid: NetUid,
-        //     amount_staked: u64,
-        // ) -> DispatchResult {
-        //     Self::do_add_stake_aggregate(origin, hotkey, netuid, amount_staked)
-        // }
-
-        // /// --- Removes stake from a hotkey on a subnet with a price limit.
-        // /// This extrinsic allows to specify the limit price for alpha token
-        // /// at which or better (higher) the staking should execute.
-        // ///
-        // /// In case if slippage occurs and the price shall move beyond the limit
-        // /// price, the staking order may execute only partially or not execute
-        // /// at all.
-        // ///
-        // /// The operation will be delayed.
-        // ///
-        // /// # Args:
-        // /// * 'origin': (<T as frame_system::Config>Origin):
-        // /// 	- The signature of the caller's coldkey.
-        // ///
-        // /// * 'hotkey' (T::AccountId):
-        // /// 	- The associated hotkey account.
-        // ///
-        // /// * 'netuid' (u16):
-        // ///     - Subnetwork UID
-        // ///
-        // /// * 'amount_unstaked' (u64):
-        // /// 	- The amount of stake to be added to the hotkey staking account.
-        // ///
-        // /// # Event:
-        // /// * StakeRemoved;
-        // /// 	- On the successfully removing stake from the hotkey account.
-        // ///
-        // /// # Raises:
-        // /// * 'NotRegistered':
-        // /// 	- Thrown if the account we are attempting to unstake from is non existent.
-        // ///
-        // /// * 'NonAssociatedColdKey':
-        // /// 	- Thrown if the coldkey does not own the hotkey we are unstaking from.
-        // ///
-        // /// * 'NotEnoughStakeToWithdraw':
-        // /// 	- Thrown if there is not enough stake on the hotkey to withdwraw this amount.
-        // ///
-        // #[pallet::call_index(104)]
-        // #[pallet::weight((Weight::from_parts(213_300_000, 10163)
-        // .saturating_add(T::DbWeight::get().reads(20_u64))
-        // .saturating_add(T::DbWeight::get().writes(12_u64)), DispatchClass::Normal, Pays::No))]
-        // pub fn remove_stake_aggregate(
-        //     origin: OriginFor<T>,
-        //     hotkey: T::AccountId,
-        //     netuid: NetUid,
-        //     amount_unstaked: u64,
-        // ) -> DispatchResult {
-        //     Self::do_remove_stake_aggregate(origin, hotkey, netuid, amount_unstaked)
-        // }
-
-        // /// --- Adds stake to a hotkey on a subnet with a price limit.
-        // /// This extrinsic allows to specify the limit price for alpha token
-        // /// at which or better (lower) the staking should execute.
-        // ///
-        // /// In case if slippage occurs and the price shall move beyond the limit
-        // /// price, the staking order may execute only partially or not execute
-        // /// at all.
-        // ///
-        // /// The operation will be delayed.
-        // ///
-        // /// # Args:
-        // ///  * 'origin': (<T as frame_system::Config>Origin):
-        // /// 	- The signature of the caller's coldkey.
-        // ///
-        // ///  * 'hotkey' (T::AccountId):
-        // /// 	- The associated hotkey account.
-        // ///
-        // /// * 'netuid' (u16):
-        // ///     - Subnetwork UID
-        // ///
-        // ///  * 'amount_staked' (u64):
-        // /// 	- The amount of stake to be added to the hotkey staking account.
-        // ///
-        // ///  * 'limit_price' (u64):
-        // /// 	- The limit price expressed in units of RAO per one Alpha.
-        // ///
-        // ///  * 'allow_partial' (bool):
-        // /// 	- Allows partial execution of the amount. If set to false, this becomes
-        // ///       fill or kill type or order.
-        // ///
-        // /// # Event:
-        // ///  * StakeAdded;
-        // /// 	- On the successfully adding stake to a global account.
-        // ///
-        // /// # Raises:
-        // ///  * 'NotEnoughBalanceToStake':
-        // /// 	- Not enough balance on the coldkey to add onto the global account.
-        // ///
-        // ///  * 'NonAssociatedColdKey':
-        // /// 	- The calling coldkey is not associated with this hotkey.
-        // ///
-        // ///  * 'BalanceWithdrawalError':
-        // ///  	- Errors stemming from transaction pallet.
-        // ///
-        // #[pallet::call_index(105)]
-        // #[pallet::weight((Weight::from_parts(169_200_000, 5127)
-        // .saturating_add(T::DbWeight::get().reads(14_u64))
-        // .saturating_add(T::DbWeight::get().writes(12_u64)), DispatchClass::Normal, Pays::No))]
-        // pub fn add_stake_limit_aggregate(
-        //     origin: OriginFor<T>,
-        //     hotkey: T::AccountId,
-        //     netuid: Netuid,
-        //     amount_staked: u64,
-        //     limit_price: u64,
-        //     allow_partial: bool,
-        // ) -> DispatchResult {
-        //     Self::do_add_stake_limit_aggregate(
-        //         origin,
-        //         hotkey,
-        //         netuid,
-        //         amount_staked,
-        //         limit_price,
-        //         allow_partial,
-        //     )
-        // }
-
-        // /// --- Removes stake from a hotkey on a subnet with a price limit.
-        // /// This extrinsic allows to specify the limit price for alpha token
-        // /// at which or better (higher) the staking should execute.
-        // ///
-        // /// In case if slippage occurs and the price shall move beyond the limit
-        // /// price, the staking order may execute only partially or not execute
-        // /// at all.
-        // ///
-        // /// The operation will be delayed.
-        // ///
-        // /// # Args:
-        // /// * 'origin': (<T as frame_system::Config>Origin):
-        // /// 	- The signature of the caller's coldkey.
-        // ///
-        // /// * 'hotkey' (T::AccountId):
-        // /// 	- The associated hotkey account.
-        // ///
-        // /// * 'netuid' (u16):
-        // ///     - Subnetwork UID
-        // ///
-        // /// * 'amount_unstaked' (u64):
-        // /// 	- The amount of stake to be added to the hotkey staking account.
-        // ///
-        // ///  * 'limit_price' (u64):
-        // ///     - The limit price expressed in units of RAO per one Alpha.
-        // ///
-        // ///  * 'allow_partial' (bool):
-        // ///     - Allows partial execution of the amount. If set to false, this becomes
-        // ///       fill or kill type or order.
-        // ///
-        // /// # Event:
-        // /// * StakeRemoved;
-        // /// 	- On the successfully removing stake from the hotkey account.
-        // ///
-        // /// # Raises:
-        // /// * 'NotRegistered':
-        // /// 	- Thrown if the account we are attempting to unstake from is non existent.
-        // ///
-        // /// * 'NonAssociatedColdKey':
-        // /// 	- Thrown if the coldkey does not own the hotkey we are unstaking from.
-        // ///
-        // /// * 'NotEnoughStakeToWithdraw':
-        // /// 	- Thrown if there is not enough stake on the hotkey to withdwraw this amount.
-        // ///
-        // #[pallet::call_index(106)]
-        // #[pallet::weight((Weight::from_parts(211_700_000, 10163)
-        // .saturating_add(T::DbWeight::get().reads(19_u64))
-        // .saturating_add(T::DbWeight::get().writes(12_u64)), DispatchClass::Normal, Pays::No))]
-        // pub fn remove_stake_limit_aggregate(
-        //     origin: OriginFor<T>,
-        //     hotkey: T::AccountId,
-        //     netuid: NetUid,
-        //     amount_unstaked: u64,
-        //     limit_price: u64,
-        //     allow_partial: bool,
-        // ) -> DispatchResult {
-        //     Self::do_remove_stake_limit_aggregate(
-        //         origin,
-        //         hotkey,
-        //         netuid,
-        //         amount_unstaked,
-        //         limit_price,
-        //         allow_partial,
-        //     )
-        // }
-
-        // /// ---- The implementation for the extrinsic unstake_all_aggregate: Removes all stake from a hotkey account across all subnets and adds it onto a coldkey.
-        // ///
-        // /// The operation will be delayed.
-        // ///
-        // /// # Args:
-        // /// * `origin` - (<T as frame_system::Config>::Origin):
-        // ///     - The signature of the caller's coldkey.
-        // ///
-        // /// * `hotkey` (T::AccountId):
-        // ///     - The associated hotkey account.
-        // ///
-        // /// # Event:
-        // /// * StakeRemoved;
-        // ///     - On the successfully removing stake from the hotkey account.
-        // ///
-        // /// # Raises:
-        // /// * `NotRegistered`:
-        // ///     - Thrown if the account we are attempting to unstake from is non existent.
-        // ///
-        // /// * `NonAssociatedColdKey`:
-        // ///     - Thrown if the coldkey does not own the hotkey we are unstaking from.
-        // ///
-        // /// * `NotEnoughStakeToWithdraw`:
-        // ///     - Thrown if there is not enough stake on the hotkey to withdraw this amount.
-        // ///
-        // /// * `TxRateLimitExceeded`:
-        // ///     - Thrown if key has hit transaction rate limit
-        // #[pallet::call_index(107)]
-        // #[pallet::weight((Weight::from_parts(3_000_000, 0).saturating_add(T::DbWeight::get().writes(1)), DispatchClass::Operational, Pays::No))]
-        // pub fn unstake_all_aggregate(origin: OriginFor<T>, hotkey: T::AccountId) -> DispatchResult {
-        //     Self::do_unstake_all_aggregate(origin, hotkey)
-        // }
-
-        //     /// ---- The implementation for the extrinsic unstake_all_alpha_aggregate: Removes all stake from a hotkey account across all subnets and adds it onto a coldkey.
-        //     ///
-        //     /// The operation will be delayed.
-        //     ///
-        //     /// # Args:
-        //     /// * `origin` - (<T as frame_system::Config>::Origin):
-        //     ///     - The signature of the caller's coldkey.
-        //     ///
-        //     /// * `hotkey` (T::AccountId):
-        //     ///     - The associated hotkey account.
-        //     #[pallet::call_index(108)]
-        //     #[pallet::weight((Weight::from_parts(3_000_000, 0).saturating_add(T::DbWeight::get().writes(1)), DispatchClass::Operational, Pays::No))]
-        //     pub fn unstake_all_alpha_aggregate(
-        //         origin: OriginFor<T>,
-        //         hotkey: T::AccountId,
-        //     ) -> DispatchResult {
-        //         Self::do_unstake_all_alpha_aggregate(origin, hotkey)
-        //     }
-=======
->>>>>>> 8d9cde52
     }
 }