#![allow(clippy::crate_in_macro_def)]

use frame_support::pallet_macros::pallet_section;

/// A [`pallet_section`] that defines the errors for a pallet.
/// This can later be imported into the pallet using [`import_section`].
#[pallet_section]
mod dispatches {
    use frame_support::traits::schedule::DispatchTime;
    use frame_support::traits::schedule::v3::Anon as ScheduleAnon;
    use frame_system::pallet_prelude::BlockNumberFor;
    use sp_core::ecdsa::Signature;
    use sp_runtime::traits::Saturating;

    use crate::MAX_CRV3_COMMIT_SIZE_BYTES;
    /// Dispatchable functions allow users to interact with the pallet and invoke state changes.
    /// These functions materialize as "extrinsics", which are often compared to transactions.
    /// Dispatchable functions must be annotated with a weight and must return a DispatchResult.
    #[pallet::call]
    impl<T: Config> Pallet<T> {
        /// --- Sets the caller weights for the incentive mechanism. The call can be
        /// made from the hotkey account so is potentially insecure, however, the damage
        /// of changing weights is minimal if caught early. This function includes all the
        /// checks that the passed weights meet the requirements. Stored as u16s they represent
        /// rational values in the range [0,1] which sum to 1 and can be interpreted as
        /// probabilities. The specific weights determine how inflation propagates outward
        /// from this peer.
        ///
        /// Note: The 16 bit integers weights should represent 1.0 as the max u16.
        /// However, the function normalizes all integers to u16_max anyway. This means that if the sum of all
        /// elements is larger or smaller than the amount of elements * u16_max, all elements
        /// will be corrected for this deviation.
        ///
        /// # Args:
        /// * `origin`: (<T as frame_system::Config>Origin):
        ///     - The caller, a hotkey who wishes to set their weights.
        ///
        /// * `netuid` (u16):
        /// 	- The network uid we are setting these weights on.
        ///
        /// * `dests` (Vec<u16>):
        /// 	- The edge endpoint for the weight, i.e. j for w_ij.
        ///
        /// * 'weights' (Vec<u16>):
        /// 	- The u16 integer encoded weights. Interpreted as rational
        /// 		values in the range [0,1]. They must sum to in32::MAX.
        ///
        /// * 'version_key' ( u64 ):
        /// 	- The network version key to check if the validator is up to date.
        ///
        /// # Event:
        /// * WeightsSet;
        /// 	- On successfully setting the weights on chain.
        ///
        /// # Raises:
        /// * 'SubNetworkDoesNotExist':
        /// 	- Attempting to set weights on a non-existent network.
        ///
        /// * 'NotRegistered':
        /// 	- Attempting to set weights from a non registered account.
        ///
        /// * 'WeightVecNotEqualSize':
        /// 	- Attempting to set weights with uids not of same length.
        ///
        /// * 'DuplicateUids':
        /// 	- Attempting to set weights with duplicate uids.
        ///
        ///     * 'UidsLengthExceedUidsInSubNet':
        /// 	- Attempting to set weights above the max allowed uids.
        ///
        /// * 'UidVecContainInvalidOne':
        /// 	- Attempting to set weights with invalid uids.
        ///
        /// * 'WeightVecLengthIsLow':
        /// 	- Attempting to set weights with fewer weights than min.
        ///
        /// * 'MaxWeightExceeded':
        /// 	- Attempting to set weights with max value exceeding limit.
        #[pallet::call_index(0)]
        #[pallet::weight((Weight::from_parts(20_730_000_000, 0)
        .saturating_add(T::DbWeight::get().reads(4111))
        .saturating_add(T::DbWeight::get().writes(2)), DispatchClass::Normal, Pays::No))]
        pub fn set_weights(
            origin: OriginFor<T>,
            netuid: NetUid,
            dests: Vec<u16>,
            weights: Vec<u16>,
            version_key: u64,
        ) -> DispatchResult {
            if Self::get_commit_reveal_weights_enabled(netuid) {
                Err(Error::<T>::CommitRevealEnabled.into())
            } else {
                Self::do_set_weights(origin, netuid, dests, weights, version_key)
            }
        }

        /// --- Allows a hotkey to set weights for multiple netuids as a batch.
        ///
        /// # Args:
        /// * `origin`: (<T as frame_system::Config>Origin):
        ///     - The caller, a hotkey who wishes to set their weights.
        ///
        /// * `netuids` (Vec<Compact<u16>>):
        /// 	- The network uids we are setting these weights on.
        ///
        /// * `weights` (Vec<Vec<(Compact<u16>, Compact<u16>)>):
        /// 	- The weights to set for each network. [(uid, weight), ...]
        ///
        /// * `version_keys` (Vec<Compact<u64>>):
        /// 	- The network version keys to check if the validator is up to date.
        ///
        /// # Event:
        /// * WeightsSet;
        /// 	- On successfully setting the weights on chain.
        /// * BatchWeightsCompleted;
        /// 	- On success of the batch.
        /// * BatchCompletedWithErrors;
        /// 	- On failure of any of the weights in the batch.
        /// * BatchWeightItemFailed;
        /// 	- On failure for each failed item in the batch.
        ///
        #[pallet::call_index(80)]
        #[pallet::weight((Weight::from_parts(105_100_000, 0)
        .saturating_add(T::DbWeight::get().reads(14))
        .saturating_add(T::DbWeight::get().writes(2)), DispatchClass::Normal, Pays::No))]
        pub fn batch_set_weights(
            origin: OriginFor<T>,
            netuids: Vec<Compact<NetUid>>,
            weights: Vec<Vec<(Compact<u16>, Compact<u16>)>>,
            version_keys: Vec<Compact<u64>>,
        ) -> DispatchResult {
            Self::do_batch_set_weights(origin, netuids, weights, version_keys)
        }

        /// ---- Used to commit a hash of your weight values to later be revealed.
        ///
        /// # Args:
        /// * `origin`: (`<T as frame_system::Config>::RuntimeOrigin`):
        ///   - The signature of the committing hotkey.
        ///
        /// * `netuid` (`u16`):
        ///   - The u16 network identifier.
        ///
        /// * `commit_hash` (`H256`):
        ///   - The hash representing the committed weights.
        ///
        /// # Raises:
        /// * `CommitRevealDisabled`:
        ///   - Attempting to commit when the commit-reveal mechanism is disabled.
        ///
        /// * `TooManyUnrevealedCommits`:
        ///   - Attempting to commit when the user has more than the allowed limit of unrevealed commits.
        ///
        #[pallet::call_index(96)]
        #[pallet::weight((Weight::from_parts(72_300_000, 0)
		.saturating_add(T::DbWeight::get().reads(7))
		.saturating_add(T::DbWeight::get().writes(2)), DispatchClass::Normal, Pays::No))]
        pub fn commit_weights(
            origin: T::RuntimeOrigin,
            netuid: NetUid,
            commit_hash: H256,
        ) -> DispatchResult {
            Self::do_commit_weights(origin, netuid, commit_hash)
        }

        /// --- Allows a hotkey to commit weight hashes for multiple netuids as a batch.
        ///
        /// # Args:
        /// * `origin`: (<T as frame_system::Config>Origin):
        ///     - The caller, a hotkey who wishes to set their weights.
        ///
        /// * `netuids` (Vec<Compact<u16>>):
        /// 	- The network uids we are setting these weights on.
        ///
        /// * `commit_hashes` (Vec<H256>):
        /// 	- The commit hashes to commit.
        ///
        /// # Event:
        /// * WeightsSet;
        /// 	- On successfully setting the weights on chain.
        /// * BatchWeightsCompleted;
        /// 	- On success of the batch.
        /// * BatchCompletedWithErrors;
        /// 	- On failure of any of the weights in the batch.
        /// * BatchWeightItemFailed;
        /// 	- On failure for each failed item in the batch.
        ///
        #[pallet::call_index(100)]
        #[pallet::weight((Weight::from_parts(89_380_000, 0)
        .saturating_add(T::DbWeight::get().reads(8))
        .saturating_add(T::DbWeight::get().writes(2)), DispatchClass::Normal, Pays::No))]
        pub fn batch_commit_weights(
            origin: OriginFor<T>,
            netuids: Vec<Compact<NetUid>>,
            commit_hashes: Vec<H256>,
        ) -> DispatchResult {
            Self::do_batch_commit_weights(origin, netuids, commit_hashes)
        }

        /// ---- Used to reveal the weights for a previously committed hash.
        ///
        /// # Args:
        /// * `origin`: (`<T as frame_system::Config>::RuntimeOrigin`):
        ///   - The signature of the revealing hotkey.
        ///
        /// * `netuid` (`u16`):
        ///   - The u16 network identifier.
        ///
        /// * `uids` (`Vec<u16>`):
        ///   - The uids for the weights being revealed.
        ///
        /// * `values` (`Vec<u16>`):
        ///   - The values of the weights being revealed.
        ///
        /// * `salt` (`Vec<u16>`):
        ///   - The salt used to generate the commit hash.
        ///
        /// * `version_key` (`u64`):
        ///   - The network version key.
        ///
        /// # Raises:
        /// * `CommitRevealDisabled`:
        ///   - Attempting to reveal weights when the commit-reveal mechanism is disabled.
        ///
        /// * `NoWeightsCommitFound`:
        ///   - Attempting to reveal weights without an existing commit.
        ///
        /// * `ExpiredWeightCommit`:
        ///   - Attempting to reveal a weight commit that has expired.
        ///
        /// * `RevealTooEarly`:
        ///   - Attempting to reveal weights outside the valid reveal period.
        ///
        /// * `InvalidRevealCommitHashNotMatch`:
        ///   - The revealed hash does not match any committed hash.
        ///
        #[pallet::call_index(97)]
        #[pallet::weight((Weight::from_parts(122_000_000, 0)
		.saturating_add(T::DbWeight::get().reads(16))
		.saturating_add(T::DbWeight::get().writes(2)), DispatchClass::Normal, Pays::No))]
        pub fn reveal_weights(
            origin: T::RuntimeOrigin,
            netuid: NetUid,
            uids: Vec<u16>,
            values: Vec<u16>,
            salt: Vec<u16>,
            version_key: u64,
        ) -> DispatchResult {
            Self::do_reveal_weights(origin, netuid, uids, values, salt, version_key)
        }

        /// ---- Used to commit encrypted commit-reveal v3 weight values to later be revealed.
        ///
        /// # Args:
        /// * `origin`: (`<T as frame_system::Config>::RuntimeOrigin`):
        ///   - The committing hotkey.
        ///
        /// * `netuid` (`u16`):
        ///   - The u16 network identifier.
        ///
        /// * `commit` (`Vec<u8>`):
        ///   - The encrypted compressed commit.
        ///     The steps for this are:
        ///     1. Instantiate [`WeightsTlockPayload`]
        ///     2. Serialize it using the `parity_scale_codec::Encode` trait
        ///     3. Encrypt it following the steps (here)[https://github.com/ideal-lab5/tle/blob/f8e6019f0fb02c380ebfa6b30efb61786dede07b/timelock/src/tlock.rs#L283-L336]
        ///        to produce a [`TLECiphertext<TinyBLS381>`] type.
        ///     4. Serialize and compress using the `ark-serialize` `CanonicalSerialize` trait.
        ///
        /// * reveal_round (`u64`):
        ///    - The drand reveal round which will be avaliable during epoch `n+1` from the current
        ///      epoch.
        ///
        /// # Raises:
        /// * `CommitRevealV3Disabled`:
        ///   - Attempting to commit when the commit-reveal mechanism is disabled.
        ///
        /// * `TooManyUnrevealedCommits`:
        ///   - Attempting to commit when the user has more than the allowed limit of unrevealed commits.
        ///
        #[pallet::call_index(99)]
        #[pallet::weight((Weight::from_parts(73_720_000, 0)
		.saturating_add(T::DbWeight::get().reads(6))
		.saturating_add(T::DbWeight::get().writes(2)), DispatchClass::Normal, Pays::No))]
        pub fn commit_crv3_weights(
            origin: T::RuntimeOrigin,
            netuid: NetUid,
            commit: BoundedVec<u8, ConstU32<MAX_CRV3_COMMIT_SIZE_BYTES>>,
            reveal_round: u64,
        ) -> DispatchResult {
            Self::do_commit_crv3_weights(origin, netuid, commit, reveal_round)
        }

        /// ---- The implementation for batch revealing committed weights.
        ///
        /// # Args:
        /// * `origin`: (`<T as frame_system::Config>::RuntimeOrigin`):
        ///   - The signature of the revealing hotkey.
        ///
        /// * `netuid` (`u16`):
        ///   - The u16 network identifier.
        ///
        /// * `uids_list` (`Vec<Vec<u16>>`):
        ///   - A list of uids for each set of weights being revealed.
        ///
        /// * `values_list` (`Vec<Vec<u16>>`):
        ///   - A list of values for each set of weights being revealed.
        ///
        /// * `salts_list` (`Vec<Vec<u16>>`):
        ///   - A list of salts used to generate the commit hashes.
        ///
        /// * `version_keys` (`Vec<u64>`):
        ///   - A list of network version keys.
        ///
        /// # Raises:
        /// * `CommitRevealDisabled`:
        ///   - Attempting to reveal weights when the commit-reveal mechanism is disabled.
        ///
        /// * `NoWeightsCommitFound`:
        ///   - Attempting to reveal weights without an existing commit.
        ///
        /// * `ExpiredWeightCommit`:
        ///   - Attempting to reveal a weight commit that has expired.
        ///
        /// * `RevealTooEarly`:
        ///   - Attempting to reveal weights outside the valid reveal period.
        ///
        /// * `InvalidRevealCommitHashNotMatch`:
        ///   - The revealed hash does not match any committed hash.
        ///
        /// * `InvalidInputLengths`:
        ///   - The input vectors are of mismatched lengths.
        #[pallet::call_index(98)]
        #[pallet::weight((Weight::from_parts(420_500_000, 0)
		.saturating_add(T::DbWeight::get().reads(16))
		.saturating_add(T::DbWeight::get().writes(2)), DispatchClass::Normal, Pays::No))]
        pub fn batch_reveal_weights(
            origin: T::RuntimeOrigin,
            netuid: NetUid,
            uids_list: Vec<Vec<u16>>,
            values_list: Vec<Vec<u16>>,
            salts_list: Vec<Vec<u16>>,
            version_keys: Vec<u64>,
        ) -> DispatchResult {
            Self::do_batch_reveal_weights(
                origin,
                netuid,
                uids_list,
                values_list,
                salts_list,
                version_keys,
            )
        }

        /// # Args:
        /// * `origin`: (<T as frame_system::Config>Origin):
        /// 	- The caller, a hotkey who wishes to set their weights.
        ///
        /// * `netuid` (u16):
        /// 	- The network uid we are setting these weights on.
        ///
        /// * `hotkey` (T::AccountId):
        /// 	- The hotkey associated with the operation and the calling coldkey.
        ///
        /// * `dests` (Vec<u16>):
        /// 	- The edge endpoint for the weight, i.e. j for w_ij.
        ///
        /// * 'weights' (Vec<u16>):
        /// 	- The u16 integer encoded weights. Interpreted as rational
        /// 		values in the range [0,1]. They must sum to in32::MAX.
        ///
        /// * 'version_key' ( u64 ):
        /// 	- The network version key to check if the validator is up to date.
        ///
        /// # Event:
        ///
        /// * WeightsSet;
        /// 	- On successfully setting the weights on chain.
        ///
        /// # Raises:
        ///
        /// * NonAssociatedColdKey;
        /// 	- Attempting to set weights on a non-associated cold key.
        ///
        /// * 'SubNetworkDoesNotExist':
        /// 	- Attempting to set weights on a non-existent network.
        ///
        /// * 'NotRootSubnet':
        /// 	- Attempting to set weights on a subnet that is not the root network.
        ///
        /// * 'WeightVecNotEqualSize':
        /// 	- Attempting to set weights with uids not of same length.
        ///
        /// * 'UidVecContainInvalidOne':
        /// 	- Attempting to set weights with invalid uids.
        ///
        /// * 'NotRegistered':
        /// 	- Attempting to set weights from a non registered account.
        ///
        /// * 'WeightVecLengthIsLow':
        /// 	- Attempting to set weights with fewer weights than min.
        ///
        ///  * 'IncorrectWeightVersionKey':
        ///      - Attempting to set weights with the incorrect network version key.
        ///
        ///  * 'SettingWeightsTooFast':
        ///      - Attempting to set weights too fast.
        ///
        /// * 'WeightVecLengthIsLow':
        /// 	- Attempting to set weights with fewer weights than min.
        ///
        /// * 'MaxWeightExceeded':
        /// 	- Attempting to set weights with max value exceeding limit.
        ///
        #[pallet::call_index(8)]
        #[pallet::weight((Weight::from_parts(4_068_000, 0)
		.saturating_add(T::DbWeight::get().reads(0))
		.saturating_add(T::DbWeight::get().writes(0)), DispatchClass::Normal, Pays::No))]
        pub fn set_tao_weights(
            _origin: OriginFor<T>,
            _netuid: NetUid,
            _hotkey: T::AccountId,
            _dests: Vec<u16>,
            _weights: Vec<u16>,
            _version_key: u64,
        ) -> DispatchResult {
            // DEPRECATED
            // Self::do_set_root_weights(origin, netuid, hotkey, dests, weights, version_key)
            // Self::do_set_tao_weights(origin, netuid, hotkey, dests, weights, version_key)
            Ok(())
        }

        /// --- Sets the key as a delegate.
        ///
        /// # Args:
        /// * 'origin': (<T as frame_system::Config>Origin):
        /// 	- The signature of the caller's coldkey.
        ///
        /// * 'hotkey' (T::AccountId):
        /// 	- The hotkey we are delegating (must be owned by the coldkey.)
        ///
        /// * 'take' (u64):
        /// 	- The stake proportion that this hotkey takes from delegations.
        ///
        /// # Event:
        /// * DelegateAdded;
        /// 	- On successfully setting a hotkey as a delegate.
        ///
        /// # Raises:
        /// * 'NotRegistered':
        /// 	- The hotkey we are delegating is not registered on the network.
        ///
        /// * 'NonAssociatedColdKey':
        /// 	- The hotkey we are delegating is not owned by the calling coldket.
        ///
        #[pallet::call_index(1)]
        #[pallet::weight((Weight::from_parts(4_709_000, 0)
		.saturating_add(T::DbWeight::get().reads(0))
		.saturating_add(T::DbWeight::get().writes(0)), DispatchClass::Normal, Pays::No))]
        pub fn become_delegate(_origin: OriginFor<T>, _hotkey: T::AccountId) -> DispatchResult {
            // DEPRECATED
            // Self::do_become_delegate(origin, hotkey, Self::get_default_delegate_take())

            Ok(())
        }

        /// --- Allows delegates to decrease its take value.
        ///
        /// # Args:
        /// * 'origin': (<T as frame_system::Config>::Origin):
        /// 	- The signature of the caller's coldkey.
        ///
        /// * 'hotkey' (T::AccountId):
        /// 	- The hotkey we are delegating (must be owned by the coldkey.)
        ///
        /// * 'netuid' (u16):
        /// 	- Subnet ID to decrease take for
        ///
        /// * 'take' (u16):
        /// 	- The new stake proportion that this hotkey takes from delegations.
        ///        The new value can be between 0 and 11_796 and should be strictly
        ///        lower than the previous value. It T is the new value (rational number),
        ///        the the parameter is calculated as [65535 * T]. For example, 1% would be
        ///        [0.01 * 65535] = [655.35] = 655
        ///
        /// # Event:
        /// * TakeDecreased;
        /// 	- On successfully setting a decreased take for this hotkey.
        ///
        /// # Raises:
        /// * 'NotRegistered':
        /// 	- The hotkey we are delegating is not registered on the network.
        ///
        /// * 'NonAssociatedColdKey':
        /// 	- The hotkey we are delegating is not owned by the calling coldkey.
        ///
        /// * 'DelegateTakeTooLow':
        /// 	- The delegate is setting a take which is not lower than the previous.
        ///
        #[pallet::call_index(65)]
        #[pallet::weight((Weight::from_parts(37_380_000, 0)
		.saturating_add(T::DbWeight::get().reads(3))
		.saturating_add(T::DbWeight::get().writes(2)), DispatchClass::Normal, Pays::No))]
        pub fn decrease_take(
            origin: OriginFor<T>,
            hotkey: T::AccountId,
            take: u16,
        ) -> DispatchResult {
            Self::do_decrease_take(origin, hotkey, take)
        }

        /// --- Allows delegates to increase its take value. This call is rate-limited.
        ///
        /// # Args:
        /// * 'origin': (<T as frame_system::Config>::Origin):
        /// 	- The signature of the caller's coldkey.
        ///
        /// * 'hotkey' (T::AccountId):
        /// 	- The hotkey we are delegating (must be owned by the coldkey.)
        ///
        /// * 'take' (u16):
        /// 	- The new stake proportion that this hotkey takes from delegations.
        ///        The new value can be between 0 and 11_796 and should be strictly
        ///        greater than the previous value. T is the new value (rational number),
        ///        the the parameter is calculated as [65535 * T]. For example, 1% would be
        ///        [0.01 * 65535] = [655.35] = 655
        ///
        /// # Event:
        /// * TakeIncreased;
        /// 	- On successfully setting a increased take for this hotkey.
        ///
        /// # Raises:
        /// * 'NotRegistered':
        /// 	- The hotkey we are delegating is not registered on the network.
        ///
        /// * 'NonAssociatedColdKey':
        /// 	- The hotkey we are delegating is not owned by the calling coldkey.
        ///
        /// * 'DelegateTakeTooHigh':
        /// 	- The delegate is setting a take which is not greater than the previous.
        ///
        #[pallet::call_index(66)]
        #[pallet::weight((Weight::from_parts(44_630_000, 0)
		.saturating_add(T::DbWeight::get().reads(5))
		.saturating_add(T::DbWeight::get().writes(2)), DispatchClass::Normal, Pays::No))]
        pub fn increase_take(
            origin: OriginFor<T>,
            hotkey: T::AccountId,
            take: u16,
        ) -> DispatchResult {
            Self::do_increase_take(origin, hotkey, take)
        }

        /// --- Adds stake to a hotkey. The call is made from a coldkey account.
        /// This delegates stake to the hotkey.
        ///
        /// Note: the coldkey account may own the hotkey, in which case they are
        /// delegating to themselves.
        ///
        /// # Args:
        ///  * 'origin': (<T as frame_system::Config>Origin):
        /// 	- The signature of the caller's coldkey.
        ///
        ///  * 'hotkey' (T::AccountId):
        /// 	- The associated hotkey account.
        ///
        /// * 'netuid' (u16):
        ///     - Subnetwork UID
        ///
        ///  * 'amount_staked' (u64):
        /// 	- The amount of stake to be added to the hotkey staking account.
        ///
        /// # Event:
        ///  * StakeAdded;
        /// 	- On the successfully adding stake to a global account.
        ///
        /// # Raises:
        ///  * 'NotEnoughBalanceToStake':
        /// 	- Not enough balance on the coldkey to add onto the global account.
        ///
        ///  * 'NonAssociatedColdKey':
        /// 	- The calling coldkey is not associated with this hotkey.
        ///
        ///  * 'BalanceWithdrawalError':
        ///  	- Errors stemming from transaction pallet.
        ///
        #[pallet::call_index(2)]
        #[pallet::weight((Weight::from_parts(151_000_000, 0)
		.saturating_add(T::DbWeight::get().reads(14))
		.saturating_add(T::DbWeight::get().writes(10)), DispatchClass::Normal, Pays::No))]
        pub fn add_stake(
            origin: OriginFor<T>,
            hotkey: T::AccountId,
            netuid: NetUid,
            amount_staked: u64,
        ) -> DispatchResult {
            Self::do_add_stake(origin, hotkey, netuid, amount_staked)
        }

        /// Remove stake from the staking account. The call must be made
        /// from the coldkey account attached to the neuron metadata. Only this key
        /// has permission to make staking and unstaking requests.
        ///
        /// # Args:
        /// * 'origin': (<T as frame_system::Config>Origin):
        /// 	- The signature of the caller's coldkey.
        ///
        /// * 'hotkey' (T::AccountId):
        /// 	- The associated hotkey account.
        ///
        /// * 'netuid' (u16):
        ///     - Subnetwork UID
        ///
        /// * 'amount_unstaked' (u64):
        /// 	- The amount of stake to be added to the hotkey staking account.
        ///
        /// # Event:
        /// * StakeRemoved;
        /// 	- On the successfully removing stake from the hotkey account.
        ///
        /// # Raises:
        /// * 'NotRegistered':
        /// 	- Thrown if the account we are attempting to unstake from is non existent.
        ///
        /// * 'NonAssociatedColdKey':
        /// 	- Thrown if the coldkey does not own the hotkey we are unstaking from.
        ///
        /// * 'NotEnoughStakeToWithdraw':
        /// 	- Thrown if there is not enough stake on the hotkey to withdwraw this amount.
        ///
        #[pallet::call_index(3)]
        #[pallet::weight((Weight::from_parts(196_800_000, 0)
		.saturating_add(T::DbWeight::get().reads(19))
		.saturating_add(T::DbWeight::get().writes(10)), DispatchClass::Normal, Pays::No))]
        pub fn remove_stake(
            origin: OriginFor<T>,
            hotkey: T::AccountId,
            netuid: NetUid,
            amount_unstaked: u64,
        ) -> DispatchResult {
            Self::do_remove_stake(origin, hotkey, netuid, amount_unstaked)
        }

        /// Serves or updates axon /prometheus information for the neuron associated with the caller. If the caller is
        /// already registered the metadata is updated. If the caller is not registered this call throws NotRegistered.
        ///
        /// # Args:
        /// * 'origin': (<T as frame_system::Config>Origin):
        /// 	- The signature of the caller.
        ///
        /// * 'netuid' (u16):
        /// 	- The u16 network identifier.
        ///
        /// * 'version' (u64):
        /// 	- The bittensor version identifier.
        ///
        /// * 'ip' (u64):
        /// 	- The endpoint ip information as a u128 encoded integer.
        ///
        /// * 'port' (u16):
        /// 	- The endpoint port information as a u16 encoded integer.
        ///
        /// * 'ip_type' (u8):
        /// 	- The endpoint ip version as a u8, 4 or 6.
        ///
        /// * 'protocol' (u8):
        /// 	- UDP:1 or TCP:0
        ///
        /// * 'placeholder1' (u8):
        /// 	- Placeholder for further extra params.
        ///
        /// * 'placeholder2' (u8):
        /// 	- Placeholder for further extra params.
        ///
        /// # Event:
        /// * AxonServed;
        /// 	- On successfully serving the axon info.
        ///
        /// # Raises:
        /// * 'SubNetworkDoesNotExist':
        /// 	- Attempting to set weights on a non-existent network.
        ///
        /// * 'NotRegistered':
        /// 	- Attempting to set weights from a non registered account.
        ///
        /// * 'InvalidIpType':
        /// 	- The ip type is not 4 or 6.
        ///
        /// * 'InvalidIpAddress':
        /// 	- The numerically encoded ip address does not resolve to a proper ip.
        ///
        /// * 'ServingRateLimitExceeded':
        /// 	- Attempting to set prometheus information withing the rate limit min.
        ///
        #[pallet::call_index(4)]
        #[pallet::weight((Weight::from_parts(35_670_000, 0)
		.saturating_add(T::DbWeight::get().reads(4))
		.saturating_add(T::DbWeight::get().writes(1)), DispatchClass::Normal, Pays::No))]
        pub fn serve_axon(
            origin: OriginFor<T>,
            netuid: NetUid,
            version: u32,
            ip: u128,
            port: u16,
            ip_type: u8,
            protocol: u8,
            placeholder1: u8,
            placeholder2: u8,
        ) -> DispatchResult {
            Self::do_serve_axon(
                origin,
                netuid,
                version,
                ip,
                port,
                ip_type,
                protocol,
                placeholder1,
                placeholder2,
                None,
            )
        }

        /// Same as `serve_axon` but takes a certificate as an extra optional argument.
        /// Serves or updates axon /prometheus information for the neuron associated with the caller. If the caller is
        /// already registered the metadata is updated. If the caller is not registered this call throws NotRegistered.
        ///
        /// # Args:
        /// * 'origin': (<T as frame_system::Config>Origin):
        /// 	- The signature of the caller.
        ///
        /// * 'netuid' (u16):
        /// 	- The u16 network identifier.
        ///
        /// * 'version' (u64):
        /// 	- The bittensor version identifier.
        ///
        /// * 'ip' (u64):
        /// 	- The endpoint ip information as a u128 encoded integer.
        ///
        /// * 'port' (u16):
        /// 	- The endpoint port information as a u16 encoded integer.
        ///
        /// * 'ip_type' (u8):
        /// 	- The endpoint ip version as a u8, 4 or 6.
        ///
        /// * 'protocol' (u8):
        /// 	- UDP:1 or TCP:0
        ///
        /// * 'placeholder1' (u8):
        /// 	- Placeholder for further extra params.
        ///
        /// * 'placeholder2' (u8):
        /// 	- Placeholder for further extra params.
        ///
        /// * 'certificate' (Vec<u8>):
        ///     - TLS certificate for inter neuron communitation.
        ///
        /// # Event:
        /// * AxonServed;
        /// 	- On successfully serving the axon info.
        ///
        /// # Raises:
        /// * 'SubNetworkDoesNotExist':
        /// 	- Attempting to set weights on a non-existent network.
        ///
        /// * 'NotRegistered':
        /// 	- Attempting to set weights from a non registered account.
        ///
        /// * 'InvalidIpType':
        /// 	- The ip type is not 4 or 6.
        ///
        /// * 'InvalidIpAddress':
        /// 	- The numerically encoded ip address does not resolve to a proper ip.
        ///
        /// * 'ServingRateLimitExceeded':
        /// 	- Attempting to set prometheus information withing the rate limit min.
        ///
        #[pallet::call_index(40)]
        #[pallet::weight((Weight::from_parts(33_890_000, 0)
		.saturating_add(T::DbWeight::get().reads(4))
		.saturating_add(T::DbWeight::get().writes(1)), DispatchClass::Normal, Pays::No))]
        pub fn serve_axon_tls(
            origin: OriginFor<T>,
            netuid: NetUid,
            version: u32,
            ip: u128,
            port: u16,
            ip_type: u8,
            protocol: u8,
            placeholder1: u8,
            placeholder2: u8,
            certificate: Vec<u8>,
        ) -> DispatchResult {
            Self::do_serve_axon(
                origin,
                netuid,
                version,
                ip,
                port,
                ip_type,
                protocol,
                placeholder1,
                placeholder2,
                Some(certificate),
            )
        }

        /// ---- Set prometheus information for the neuron.
        /// # Args:
        /// * 'origin': (<T as frame_system::Config>Origin):
        /// 	- The signature of the calling hotkey.
        ///
        /// * 'netuid' (u16):
        /// 	- The u16 network identifier.
        ///
        /// * 'version' (u16):
        /// 	-  The bittensor version identifier.
        ///
        /// * 'ip' (u128):
        /// 	- The prometheus ip information as a u128 encoded integer.
        ///
        /// * 'port' (u16):
        /// 	- The prometheus port information as a u16 encoded integer.
        ///
        /// * 'ip_type' (u8):
        /// 	- The ip type v4 or v6.
        ///
        #[pallet::call_index(5)]
        #[pallet::weight((Weight::from_parts(31_170_000, 0)
		.saturating_add(T::DbWeight::get().reads(4))
		.saturating_add(T::DbWeight::get().writes(1)), DispatchClass::Normal, Pays::No))]
        pub fn serve_prometheus(
            origin: OriginFor<T>,
            netuid: NetUid,
            version: u32,
            ip: u128,
            port: u16,
            ip_type: u8,
        ) -> DispatchResult {
            Self::do_serve_prometheus(origin, netuid, version, ip, port, ip_type)
        }

        /// ---- Registers a new neuron to the subnetwork.
        ///
        /// # Args:
        /// * 'origin': (<T as frame_system::Config>Origin):
        /// 	- The signature of the calling hotkey.
        ///
        /// * 'netuid' (u16):
        /// 	- The u16 network identifier.
        ///
        /// * 'block_number' ( u64 ):
        /// 	- Block hash used to prove work done.
        ///
        /// * 'nonce' ( u64 ):
        /// 	- Positive integer nonce used in POW.
        ///
        /// * 'work' ( Vec<u8> ):
        /// 	- Vector encoded bytes representing work done.
        ///
        /// * 'hotkey' ( T::AccountId ):
        /// 	- Hotkey to be registered to the network.
        ///
        /// * 'coldkey' ( T::AccountId ):
        /// 	- Associated coldkey account.
        ///
        /// # Event:
        /// * NeuronRegistered;
        /// 	- On successfully registering a uid to a neuron slot on a subnetwork.
        ///
        /// # Raises:
        /// * 'SubNetworkDoesNotExist':
        /// 	- Attempting to register to a non existent network.
        ///
        /// * 'TooManyRegistrationsThisBlock':
        /// 	- This registration exceeds the total allowed on this network this block.
        ///
        /// * 'HotKeyAlreadyRegisteredInSubNet':
        /// 	- The hotkey is already registered on this network.
        ///
        /// * 'InvalidWorkBlock':
        /// 	- The work has been performed on a stale, future, or non existent block.
        ///
        /// * 'InvalidDifficulty':
        /// 	- The work does not match the difficulty.
        ///
        /// * 'InvalidSeal':
        /// 	- The seal is incorrect.
        ///
        #[pallet::call_index(6)]
        #[pallet::weight((Weight::from_parts(216_200_000, 0)
		.saturating_add(T::DbWeight::get().reads(26))
		.saturating_add(T::DbWeight::get().writes(23)), DispatchClass::Normal, Pays::No))]
        pub fn register(
            origin: OriginFor<T>,
            netuid: NetUid,
            block_number: u64,
            nonce: u64,
            work: Vec<u8>,
            hotkey: T::AccountId,
            coldkey: T::AccountId,
        ) -> DispatchResult {
            Self::do_registration(origin, netuid, block_number, nonce, work, hotkey, coldkey)
        }

        /// Register the hotkey to root network
        #[pallet::call_index(62)]
        #[pallet::weight((Weight::from_parts(145_500_000, 0)
		.saturating_add(T::DbWeight::get().reads(23))
		.saturating_add(T::DbWeight::get().writes(20)), DispatchClass::Normal, Pays::No))]
        pub fn root_register(origin: OriginFor<T>, hotkey: T::AccountId) -> DispatchResult {
            Self::do_root_register(origin, hotkey)
        }

        /// Attempt to adjust the senate membership to include a hotkey
        #[pallet::call_index(63)]
        #[pallet::weight((Weight::from_parts(68_100_000, 0)
		.saturating_add(T::DbWeight::get().reads(7))
		.saturating_add(T::DbWeight::get().writes(4)), DispatchClass::Normal, Pays::Yes))]
        pub fn adjust_senate(origin: OriginFor<T>, hotkey: T::AccountId) -> DispatchResult {
            Self::do_adjust_senate(origin, hotkey)
        }

        /// User register a new subnetwork via burning token
        #[pallet::call_index(7)]
        #[pallet::weight((Weight::from_parts(219_400_000, 0)
		.saturating_add(T::DbWeight::get().reads(33))
		.saturating_add(T::DbWeight::get().writes(29)), DispatchClass::Normal, Pays::No))]
        pub fn burned_register(
            origin: OriginFor<T>,
            netuid: NetUid,
            hotkey: T::AccountId,
        ) -> DispatchResult {
            Self::do_burned_registration(origin, netuid, hotkey)
        }

        /// The extrinsic for user to change its hotkey in subnet or all subnets.
        #[pallet::call_index(70)]
        #[pallet::weight((Weight::from_parts(285_900_000, 0)
        .saturating_add(T::DbWeight::get().reads(47))
        .saturating_add(T::DbWeight::get().writes(37)), DispatchClass::Operational, Pays::No))]
        pub fn swap_hotkey(
            origin: OriginFor<T>,
            hotkey: T::AccountId,
            new_hotkey: T::AccountId,
<<<<<<< HEAD
            netuid: Option<NetUid>,
=======
            netuid: Option<u16>,
>>>>>>> 18379a4c
        ) -> DispatchResultWithPostInfo {
            Self::do_swap_hotkey(origin, &hotkey, &new_hotkey, netuid)
        }

        /// The extrinsic for user to change the coldkey associated with their account.
        ///
        /// # Arguments
        ///
        /// * `origin` - The origin of the call, must be signed by the old coldkey.
        /// * `old_coldkey` - The current coldkey associated with the account.
        /// * `new_coldkey` - The new coldkey to be associated with the account.
        ///
        /// # Returns
        ///
        /// Returns a `DispatchResultWithPostInfo` indicating success or failure of the operation.
        ///
        /// # Weight
        ///
        /// Weight is calculated based on the number of database reads and writes.
        #[pallet::call_index(71)]
        #[pallet::weight((Weight::from_parts(179_500_000, 0)
        .saturating_add(T::DbWeight::get().reads(14))
        .saturating_add(T::DbWeight::get().writes(9)), DispatchClass::Operational, Pays::No))]
        pub fn swap_coldkey(
            origin: OriginFor<T>,
            old_coldkey: T::AccountId,
            new_coldkey: T::AccountId,
            swap_cost: u64,
        ) -> DispatchResultWithPostInfo {
            // Ensure it's called with root privileges (scheduler has root privileges)
            ensure_root(origin)?;
            log::debug!("swap_coldkey: {:?} -> {:?}", old_coldkey, new_coldkey);

            Self::do_swap_coldkey(&old_coldkey, &new_coldkey, swap_cost)
        }

        /// Sets the childkey take for a given hotkey.
        ///
        /// This function allows a coldkey to set the childkey take for a given hotkey.
        /// The childkey take determines the proportion of stake that the hotkey keeps for itself
        /// when distributing stake to its children.
        ///
        /// # Arguments:
        /// * `origin` (<T as frame_system::Config>::RuntimeOrigin):
        ///     - The signature of the calling coldkey. Setting childkey take can only be done by the coldkey.
        ///
        /// * `hotkey` (T::AccountId):
        ///     - The hotkey for which the childkey take will be set.
        ///
        /// * `take` (u16):
        ///     - The new childkey take value. This is a percentage represented as a value between 0 and 10000,
        ///       where 10000 represents 100%.
        ///
        /// # Events:
        /// * `ChildkeyTakeSet`:
        ///     - On successfully setting the childkey take for a hotkey.
        ///
        /// # Errors:
        /// * `NonAssociatedColdKey`:
        ///     - The coldkey does not own the hotkey.
        /// * `InvalidChildkeyTake`:
        ///     - The provided take value is invalid (greater than the maximum allowed take).
        /// * `TxChildkeyTakeRateLimitExceeded`:
        ///     - The rate limit for changing childkey take has been exceeded.
        ///
        #[pallet::call_index(75)]
        #[pallet::weight((
            Weight::from_parts(49_470_000, 0)
            .saturating_add(T::DbWeight::get().reads(5))
            .saturating_add(T::DbWeight::get().writes(2)),
    DispatchClass::Normal,
    Pays::Yes
))]
        pub fn set_childkey_take(
            origin: OriginFor<T>,
            hotkey: T::AccountId,
            netuid: NetUid,
            take: u16,
        ) -> DispatchResult {
            let coldkey = ensure_signed(origin)?;

            // Call the utility function to set the childkey take
            Self::do_set_childkey_take(coldkey, hotkey, netuid, take)
        }

        // ---- SUDO ONLY FUNCTIONS ------------------------------------------------------------

        /// Sets the transaction rate limit for changing childkey take.
        ///
        /// This function can only be called by the root origin.
        ///
        /// # Arguments:
        /// * `origin` - The origin of the call, must be root.
        /// * `tx_rate_limit` - The new rate limit in blocks.
        ///
        /// # Errors:
        /// * `BadOrigin` - If the origin is not root.
        ///
        #[pallet::call_index(69)]
        #[pallet::weight((
            Weight::from_parts(6_873_000, 0)
        .saturating_add(T::DbWeight::get().reads(0))
        .saturating_add(T::DbWeight::get().writes(1)),
    DispatchClass::Operational,
    Pays::No
))]
        pub fn sudo_set_tx_childkey_take_rate_limit(
            origin: OriginFor<T>,
            tx_rate_limit: u64,
        ) -> DispatchResult {
            ensure_root(origin)?;
            Self::set_tx_childkey_take_rate_limit(tx_rate_limit);
            Ok(())
        }

        /// Sets the minimum allowed childkey take.
        ///
        /// This function can only be called by the root origin.
        ///
        /// # Arguments:
        /// * `origin` - The origin of the call, must be root.
        /// * `take` - The new minimum childkey take value.
        ///
        /// # Errors:
        /// * `BadOrigin` - If the origin is not root.
        ///
        #[pallet::call_index(76)]
        #[pallet::weight((
            Weight::from_parts(6_000, 0)
            .saturating_add(T::DbWeight::get().reads(1))
            .saturating_add(T::DbWeight::get().writes(1)),
            DispatchClass::Operational,
            Pays::No
        ))]
        pub fn sudo_set_min_childkey_take(origin: OriginFor<T>, take: u16) -> DispatchResult {
            ensure_root(origin)?;
            Self::set_min_childkey_take(take);
            Ok(())
        }

        /// Sets the maximum allowed childkey take.
        ///
        /// This function can only be called by the root origin.
        ///
        /// # Arguments:
        /// * `origin` - The origin of the call, must be root.
        /// * `take` - The new maximum childkey take value.
        ///
        /// # Errors:
        /// * `BadOrigin` - If the origin is not root.
        ///
        #[pallet::call_index(77)]
        #[pallet::weight((
            Weight::from_parts(6_000, 0)
            .saturating_add(T::DbWeight::get().reads(1))
            .saturating_add(T::DbWeight::get().writes(1)),
            DispatchClass::Operational,
            Pays::No
        ))]
        pub fn sudo_set_max_childkey_take(origin: OriginFor<T>, take: u16) -> DispatchResult {
            ensure_root(origin)?;
            Self::set_max_childkey_take(take);
            Ok(())
        }
        // ==================================
        // ==== Parameter Sudo calls ========
        // ==================================
        // Each function sets the corresponding hyper paramter on the specified network
        // Args:
        // 	* 'origin': (<T as frame_system::Config>Origin):
        // 		- The caller, must be sudo.
        //
        // 	* `netuid` (u16):
        // 		- The network identifier.
        //
        // 	* `hyperparameter value` (u16):
        // 		- The value of the hyper parameter.
        //

        /// Authenticates a council proposal and dispatches a function call with `Root` origin.
        ///
        /// The dispatch origin for this call must be a council majority.
        ///
        /// ## Complexity
        /// - O(1).
        #[pallet::call_index(51)]
        #[pallet::weight((Weight::from_parts(111_100_000, 0), DispatchClass::Operational, Pays::No))]
        pub fn sudo(
            origin: OriginFor<T>,
            call: Box<T::SudoRuntimeCall>,
        ) -> DispatchResultWithPostInfo {
            // This is a public call, so we ensure that the origin is a council majority.
            T::CouncilOrigin::ensure_origin(origin)?;

            let result = call.dispatch_bypass_filter(frame_system::RawOrigin::Root.into());
            let error = result.map(|_| ()).map_err(|e| e.error);
            Self::deposit_event(Event::Sudid(error));

            return result;
        }

        /// Authenticates a council proposal and dispatches a function call with `Root` origin.
        /// This function does not check the weight of the call, and instead allows the
        /// user to specify the weight of the call.
        ///
        /// The dispatch origin for this call must be a council majority.
        ///
        /// ## Complexity
        /// - O(1).
        #[allow(deprecated)]
        #[pallet::call_index(52)]
        #[pallet::weight((*weight, call.get_dispatch_info().class, Pays::No))]
        pub fn sudo_unchecked_weight(
            origin: OriginFor<T>,
            call: Box<T::SudoRuntimeCall>,
            weight: Weight,
        ) -> DispatchResultWithPostInfo {
            // We dont need to check the weight witness, suppress warning.
            // See https://github.com/paritytech/polkadot-sdk/pull/1818.
            let _ = weight;

            // This is a public call, so we ensure that the origin is a council majority.
            T::CouncilOrigin::ensure_origin(origin)?;

            let result = call.dispatch_bypass_filter(frame_system::RawOrigin::Root.into());
            let error = result.map(|_| ()).map_err(|e| e.error);
            Self::deposit_event(Event::Sudid(error));

            return result;
        }

        /// User vote on a proposal
        #[pallet::call_index(55)]
        #[pallet::weight((Weight::from_parts(111_100_000, 0)
		.saturating_add(T::DbWeight::get().reads(0))
		.saturating_add(T::DbWeight::get().writes(0)), DispatchClass::Operational))]
        pub fn vote(
            origin: OriginFor<T>,
            hotkey: T::AccountId,
            proposal: T::Hash,
            #[pallet::compact] index: u32,
            approve: bool,
        ) -> DispatchResultWithPostInfo {
            Self::do_vote_root(origin, &hotkey, proposal, index, approve)
        }

        /// User register a new subnetwork
        #[pallet::call_index(59)]
        #[pallet::weight((Weight::from_parts(260_500_000, 0)
		.saturating_add(T::DbWeight::get().reads(33))
		.saturating_add(T::DbWeight::get().writes(51)), DispatchClass::Operational, Pays::No))]
        pub fn register_network(origin: OriginFor<T>, hotkey: T::AccountId) -> DispatchResult {
            Self::do_register_network(origin, &hotkey, 1, None)
        }

        /// Facility extrinsic for user to get taken from faucet
        /// It is only available when pow-faucet feature enabled
        /// Just deployed in testnet and devnet for testing purpose
        #[pallet::call_index(60)]
        #[pallet::weight((Weight::from_parts(91_000_000, 0)
        .saturating_add(T::DbWeight::get().reads(27))
		.saturating_add(T::DbWeight::get().writes(22)), DispatchClass::Normal, Pays::No))]
        pub fn faucet(
            origin: OriginFor<T>,
            block_number: u64,
            nonce: u64,
            work: Vec<u8>,
        ) -> DispatchResult {
            if cfg!(feature = "pow-faucet") {
                return Self::do_faucet(origin, block_number, nonce, work);
            }

            Err(Error::<T>::FaucetDisabled.into())
        }

        /// Remove a user's subnetwork
        /// The caller must be the owner of the network
        #[pallet::call_index(61)]
        #[pallet::weight((Weight::from_parts(119_000_000, 0)
		.saturating_add(T::DbWeight::get().reads(6))
		.saturating_add(T::DbWeight::get().writes(31)), DispatchClass::Operational, Pays::No))]
        pub fn dissolve_network(
            origin: OriginFor<T>,
            coldkey: T::AccountId,
            netuid: NetUid,
        ) -> DispatchResult {
            ensure_root(origin)?;
            Self::user_remove_network(coldkey, netuid)
        }

        /// Set a single child for a given hotkey on a specified network.
        ///
        /// This function allows a coldkey to set a single child for a given hotkey on a specified network.
        /// The proportion of the hotkey's stake to be allocated to the child is also specified.
        ///
        /// # Arguments:
        /// * `origin` (<T as frame_system::Config>::RuntimeOrigin):
        ///     - The signature of the calling coldkey. Setting a hotkey child can only be done by the coldkey.
        ///
        /// * `hotkey` (T::AccountId):
        ///     - The hotkey which will be assigned the child.
        ///
        /// * `child` (T::AccountId):
        ///     - The child which will be assigned to the hotkey.
        ///
        /// * `netuid` (u16):
        ///     - The u16 network identifier where the childkey will exist.
        ///
        /// * `proportion` (u64):
        ///     - Proportion of the hotkey's stake to be given to the child, the value must be u64 normalized.
        ///
        /// # Events:
        /// * `ChildAddedSingular`:
        ///     - On successfully registering a child to a hotkey.
        ///
        /// # Errors:
        /// * `SubNetworkDoesNotExist`:
        ///     - Attempting to register to a non-existent network.
        /// * `RegistrationNotPermittedOnRootSubnet`:
        ///     - Attempting to register a child on the root network.
        /// * `NonAssociatedColdKey`:
        ///     - The coldkey does not own the hotkey or the child is the same as the hotkey.
        /// * `HotKeyAccountNotExists`:
        ///     - The hotkey account does not exist.
        ///
        /// # Detailed Explanation of Checks:
        /// 1. **Signature Verification**: Ensures that the caller has signed the transaction, verifying the coldkey.
        /// 2. **Root Network Check**: Ensures that the delegation is not on the root network, as child hotkeys are not valid on the root.
        /// 3. **Network Existence Check**: Ensures that the specified network exists.
        /// 4. **Ownership Verification**: Ensures that the coldkey owns the hotkey.
        /// 5. **Hotkey Account Existence Check**: Ensures that the hotkey account already exists.
        /// 6. **Child-Hotkey Distinction**: Ensures that the child is not the same as the hotkey.
        /// 7. **Old Children Cleanup**: Removes the hotkey from the parent list of its old children.
        /// 8. **New Children Assignment**: Assigns the new child to the hotkey and updates the parent list for the new child.
        // TODO: Benchmark this call
        #[pallet::call_index(67)]
        #[pallet::weight((Weight::from_parts(119_000_000, 0)
		.saturating_add(T::DbWeight::get().reads(6))
		.saturating_add(T::DbWeight::get().writes(31)), DispatchClass::Operational, Pays::Yes))]
        pub fn set_children(
            origin: T::RuntimeOrigin,
            hotkey: T::AccountId,
            netuid: NetUid,
            children: Vec<(u64, T::AccountId)>,
        ) -> DispatchResultWithPostInfo {
            Self::do_schedule_children(origin, hotkey, netuid, children)?;
            Ok(().into())
        }

        /// Schedules a coldkey swap operation to be executed at a future block.
        ///
        /// This function allows a user to schedule the swapping of their coldkey to a new one
        /// at a specified future block. The swap is not executed immediately but is scheduled
        /// to occur at the specified block number.
        ///
        /// # Arguments
        ///
        /// * `origin` - The origin of the call, which should be signed by the current coldkey owner.
        /// * `new_coldkey` - The account ID of the new coldkey that will replace the current one.
        /// * `when` - The block number at which the coldkey swap should be executed.
        ///
        /// # Returns
        ///
        /// Returns a `DispatchResultWithPostInfo` indicating whether the scheduling was successful.
        ///
        /// # Errors
        ///
        /// This function may return an error if:
        /// * The origin is not signed.
        /// * The scheduling fails due to conflicts or system constraints.
        ///
        /// # Notes
        ///
        /// - The actual swap is not performed by this function. It merely schedules the swap operation.
        /// - The weight of this call is set to a fixed value and may need adjustment based on benchmarking.
        ///
        /// # TODO
        ///
        /// - Implement proper weight calculation based on the complexity of the operation.
        /// - Consider adding checks to prevent scheduling too far into the future.
        /// TODO: Benchmark this call
        #[pallet::call_index(73)]
        #[pallet::weight((Weight::from_parts(44_520_000, 0)
		.saturating_add(T::DbWeight::get().reads(4))
		.saturating_add(T::DbWeight::get().writes(2)), DispatchClass::Operational, Pays::Yes))]
        pub fn schedule_swap_coldkey(
            origin: OriginFor<T>,
            new_coldkey: T::AccountId,
        ) -> DispatchResultWithPostInfo {
            let who = ensure_signed(origin)?;
            let current_block = <frame_system::Pallet<T>>::block_number();

            // If the coldkey has a scheduled swap, check if we can reschedule it
            if ColdkeySwapScheduled::<T>::contains_key(&who) {
                let (scheduled_block, _scheduled_coldkey) = ColdkeySwapScheduled::<T>::get(&who);
                let reschedule_duration = ColdkeySwapRescheduleDuration::<T>::get();
                let redo_when = scheduled_block.saturating_add(reschedule_duration);
                ensure!(redo_when <= current_block, Error::<T>::SwapAlreadyScheduled);
            }

            // Calculate the swap cost and ensure sufficient balance
            let swap_cost = Self::get_key_swap_cost();
            ensure!(
                Self::can_remove_balance_from_coldkey_account(&who, swap_cost),
                Error::<T>::NotEnoughBalanceToPaySwapColdKey
            );

            let current_block: BlockNumberFor<T> = <frame_system::Pallet<T>>::block_number();
            let duration: BlockNumberFor<T> = ColdkeySwapScheduleDuration::<T>::get();
            let when: BlockNumberFor<T> = current_block.saturating_add(duration);

            let call = Call::<T>::swap_coldkey {
                old_coldkey: who.clone(),
                new_coldkey: new_coldkey.clone(),
                swap_cost,
            };

            let bound_call = T::Preimages::bound(LocalCallOf::<T>::from(call.clone()))
                .map_err(|_| Error::<T>::FailedToSchedule)?;

            T::Scheduler::schedule(
                DispatchTime::At(when),
                None,
                63,
                frame_system::RawOrigin::Root.into(),
                bound_call,
            )
            .map_err(|_| Error::<T>::FailedToSchedule)?;

            ColdkeySwapScheduled::<T>::insert(&who, (when, new_coldkey.clone()));
            // Emit the SwapScheduled event
            Self::deposit_event(Event::ColdkeySwapScheduled {
                old_coldkey: who.clone(),
                new_coldkey: new_coldkey.clone(),
                execution_block: when,
                swap_cost,
            });

            Ok(().into())
        }

        /// Schedule the dissolution of a network at a specified block number.
        ///
        /// # Arguments
        ///
        /// * `origin` - The origin of the call, must be signed by the sender.
        /// * `netuid` - The u16 network identifier to be dissolved.
        ///
        /// # Returns
        ///
        /// Returns a `DispatchResultWithPostInfo` indicating success or failure of the operation.
        ///
        /// # Weight
        ///
        /// Weight is calculated based on the number of database reads and writes.

        #[pallet::call_index(74)]
        #[pallet::weight((Weight::from_parts(119_000_000, 0)
		.saturating_add(T::DbWeight::get().reads(6))
		.saturating_add(T::DbWeight::get().writes(31)), DispatchClass::Operational, Pays::Yes))]
        pub fn schedule_dissolve_network(
            _origin: OriginFor<T>,
            _netuid: NetUid,
        ) -> DispatchResultWithPostInfo {
            Err(Error::<T>::CallDisabled.into())

            // let who = ensure_signed(origin)?;

            // let current_block: BlockNumberFor<T> = <frame_system::Pallet<T>>::block_number();
            // let duration: BlockNumberFor<T> = DissolveNetworkScheduleDuration::<T>::get();
            // let when: BlockNumberFor<T> = current_block.saturating_add(duration);

            // let call = Call::<T>::dissolve_network {
            //     coldkey: who.clone(),
            //     netuid,
            // };

            // let bound_call = T::Preimages::bound(LocalCallOf::<T>::from(call.clone()))
            //     .map_err(|_| Error::<T>::FailedToSchedule)?;

            // T::Scheduler::schedule(
            //     DispatchTime::At(when),
            //     None,
            //     63,
            //     frame_system::RawOrigin::Root.into(),
            //     bound_call,
            // )
            // .map_err(|_| Error::<T>::FailedToSchedule)?;

            // // Emit the SwapScheduled event
            // Self::deposit_event(Event::DissolveNetworkScheduled {
            //     account: who.clone(),
            //     netuid,
            //     execution_block: when,
            // });

            // Ok(().into())
        }

        /// ---- Set prometheus information for the neuron.
        /// # Args:
        /// * 'origin': (<T as frame_system::Config>Origin):
        /// 	- The signature of the calling hotkey.
        ///
        /// * 'netuid' (u16):
        /// 	- The u16 network identifier.
        ///
        /// * 'version' (u16):
        /// 	-  The bittensor version identifier.
        ///
        /// * 'ip' (u128):
        /// 	- The prometheus ip information as a u128 encoded integer.
        ///
        /// * 'port' (u16):
        /// 	- The prometheus port information as a u16 encoded integer.
        ///
        /// * 'ip_type' (u8):
        /// 	- The ip type v4 or v6.
        ///
        #[pallet::call_index(68)]
        #[pallet::weight((Weight::from_parts(32_340_000, 0)
		.saturating_add(T::DbWeight::get().reads(3))
		.saturating_add(T::DbWeight::get().writes(1)), DispatchClass::Normal, Pays::Yes))]
        pub fn set_identity(
            origin: OriginFor<T>,
            name: Vec<u8>,
            url: Vec<u8>,
            github_repo: Vec<u8>,
            image: Vec<u8>,
            discord: Vec<u8>,
            description: Vec<u8>,
            additional: Vec<u8>,
        ) -> DispatchResult {
            Self::do_set_identity(
                origin,
                name,
                url,
                github_repo,
                image,
                discord,
                description,
                additional,
            )
        }

        /// ---- Set the identity information for a subnet.
        /// # Args:
        /// * `origin` - (<T as frame_system::Config>::Origin):
        ///     - The signature of the calling coldkey, which must be the owner of the subnet.
        ///
        /// * `netuid` (u16):
        ///     - The unique network identifier of the subnet.
        ///
        /// * `subnet_name` (Vec<u8>):
        ///     - The name of the subnet.
        ///
        /// * `github_repo` (Vec<u8>):
        ///     - The GitHub repository associated with the subnet identity.
        ///
        /// * `subnet_contact` (Vec<u8>):
        ///     - The contact information for the subnet.
        #[pallet::call_index(78)]
        #[pallet::weight((Weight::from_parts(23_080_000, 0)
		.saturating_add(T::DbWeight::get().reads(1))
		.saturating_add(T::DbWeight::get().writes(1)), DispatchClass::Normal, Pays::Yes))]
        pub fn set_subnet_identity(
            origin: OriginFor<T>,
            netuid: NetUid,
            subnet_name: Vec<u8>,
            github_repo: Vec<u8>,
            subnet_contact: Vec<u8>,
            subnet_url: Vec<u8>,
            discord: Vec<u8>,
            description: Vec<u8>,
            logo_url: Vec<u8>,
            additional: Vec<u8>,
        ) -> DispatchResult {
            Self::do_set_subnet_identity(
                origin,
                netuid,
                subnet_name,
                github_repo,
                subnet_contact,
                subnet_url,
                discord,
                description,
                logo_url,
                additional,
            )
        }

        /// User register a new subnetwork
        #[pallet::call_index(79)]
        #[pallet::weight((Weight::from_parts(239_700_000, 0)
                .saturating_add(T::DbWeight::get().reads(32))
                .saturating_add(T::DbWeight::get().writes(50)), DispatchClass::Operational, Pays::No))]
        pub fn register_network_with_identity(
            origin: OriginFor<T>,
            hotkey: T::AccountId,
            identity: Option<SubnetIdentityOfV3>,
        ) -> DispatchResult {
            Self::do_register_network(origin, &hotkey, 1, identity)
        }

        /// ---- The implementation for the extrinsic unstake_all: Removes all stake from a hotkey account across all subnets and adds it onto a coldkey.
        ///
        /// # Args:
        /// * `origin` - (<T as frame_system::Config>::Origin):
        ///     - The signature of the caller's coldkey.
        ///
        /// * `hotkey` (T::AccountId):
        ///     - The associated hotkey account.
        ///
        /// # Event:
        /// * StakeRemoved;
        ///     - On the successfully removing stake from the hotkey account.
        ///
        /// # Raises:
        /// * `NotRegistered`:
        ///     - Thrown if the account we are attempting to unstake from is non existent.
        ///
        /// * `NonAssociatedColdKey`:
        ///     - Thrown if the coldkey does not own the hotkey we are unstaking from.
        ///
        /// * `NotEnoughStakeToWithdraw`:
        ///     - Thrown if there is not enough stake on the hotkey to withdraw this amount.
        ///
        /// * `TxRateLimitExceeded`:
        ///     - Thrown if key has hit transaction rate limit
        #[pallet::call_index(83)]
        #[pallet::weight((Weight::from_parts(36_200_000, 0)
        .saturating_add(T::DbWeight::get().reads(6))
        .saturating_add(T::DbWeight::get().writes(0)), DispatchClass::Operational, Pays::No))]
        pub fn unstake_all(origin: OriginFor<T>, hotkey: T::AccountId) -> DispatchResult {
            Self::do_unstake_all(origin, hotkey)
        }

        /// ---- The implementation for the extrinsic unstake_all: Removes all stake from a hotkey account across all subnets and adds it onto a coldkey.
        ///
        /// # Args:
        /// * `origin` - (<T as frame_system::Config>::Origin):
        ///     - The signature of the caller's coldkey.
        ///
        /// * `hotkey` (T::AccountId):
        ///     - The associated hotkey account.
        ///
        /// # Event:
        /// * StakeRemoved;
        ///     - On the successfully removing stake from the hotkey account.
        ///
        /// # Raises:
        /// * `NotRegistered`:
        ///     - Thrown if the account we are attempting to unstake from is non existent.
        ///
        /// * `NonAssociatedColdKey`:
        ///     - Thrown if the coldkey does not own the hotkey we are unstaking from.
        ///
        /// * `NotEnoughStakeToWithdraw`:
        ///     - Thrown if there is not enough stake on the hotkey to withdraw this amount.
        ///
        /// * `TxRateLimitExceeded`:
        ///     - Thrown if key has hit transaction rate limit
        #[pallet::call_index(84)]
        #[pallet::weight((Weight::from_parts(68_730_000, 0)
        .saturating_add(T::DbWeight::get().reads(12))
        .saturating_add(T::DbWeight::get().writes(6)), DispatchClass::Operational, Pays::No))]
        pub fn unstake_all_alpha(origin: OriginFor<T>, hotkey: T::AccountId) -> DispatchResult {
            Self::do_unstake_all_alpha(origin, hotkey)
        }

        /// ---- The implementation for the extrinsic move_stake: Moves specified amount of stake from a hotkey to another across subnets.
        ///
        /// # Args:
        /// * `origin` - (<T as frame_system::Config>::Origin):
        ///     - The signature of the caller's coldkey.
        ///
        /// * `origin_hotkey` (T::AccountId):
        ///     - The hotkey account to move stake from.
        ///
        /// * `destination_hotkey` (T::AccountId):
        ///     - The hotkey account to move stake to.
        ///
        /// * `origin_netuid` (T::AccountId):
        ///     - The subnet ID to move stake from.
        ///
        /// * `destination_netuid` (T::AccountId):
        ///     - The subnet ID to move stake to.
        ///
        /// * `alpha_amount` (T::AccountId):
        ///     - The alpha stake amount to move.
        ///
        #[pallet::call_index(85)]
        #[pallet::weight((Weight::from_parts(196_600_000, 0)
        .saturating_add(T::DbWeight::get().reads(17))
        .saturating_add(T::DbWeight::get().writes(13)), DispatchClass::Operational, Pays::No))]
        pub fn move_stake(
            origin: T::RuntimeOrigin,
            origin_hotkey: T::AccountId,
            destination_hotkey: T::AccountId,
            origin_netuid: NetUid,
            destination_netuid: NetUid,
            alpha_amount: u64,
        ) -> DispatchResult {
            Self::do_move_stake(
                origin,
                origin_hotkey,
                destination_hotkey,
                origin_netuid,
                destination_netuid,
                alpha_amount,
            )
        }

        /// Transfers a specified amount of stake from one coldkey to another, optionally across subnets,
        /// while keeping the same hotkey.
        ///
        /// # Arguments
        /// * `origin` - The origin of the transaction, which must be signed by the `origin_coldkey`.
        /// * `destination_coldkey` - The coldkey to which the stake is transferred.
        /// * `hotkey` - The hotkey associated with the stake.
        /// * `origin_netuid` - The network/subnet ID to move stake from.
        /// * `destination_netuid` - The network/subnet ID to move stake to (for cross-subnet transfer).
        /// * `alpha_amount` - The amount of stake to transfer.
        ///
        /// # Errors
        /// Returns an error if:
        /// * The origin is not signed by the correct coldkey.
        /// * Either subnet does not exist.
        /// * The hotkey does not exist.
        /// * There is insufficient stake on `(origin_coldkey, hotkey, origin_netuid)`.
        /// * The transfer amount is below the minimum stake requirement.
        ///
        /// # Events
        /// May emit a `StakeTransferred` event on success.
        #[pallet::call_index(86)]
        #[pallet::weight((Weight::from_parts(207_300_000, 0)
        .saturating_add(T::DbWeight::get().reads(16))
        .saturating_add(T::DbWeight::get().writes(13)), DispatchClass::Operational, Pays::No))]
        pub fn transfer_stake(
            origin: T::RuntimeOrigin,
            destination_coldkey: T::AccountId,
            hotkey: T::AccountId,
            origin_netuid: NetUid,
            destination_netuid: NetUid,
            alpha_amount: u64,
        ) -> DispatchResult {
            Self::do_transfer_stake(
                origin,
                destination_coldkey,
                hotkey,
                origin_netuid,
                destination_netuid,
                alpha_amount,
            )
        }

        /// Swaps a specified amount of stake from one subnet to another, while keeping the same coldkey and hotkey.
        ///
        /// # Arguments
        /// * `origin` - The origin of the transaction, which must be signed by the coldkey that owns the `hotkey`.
        /// * `hotkey` - The hotkey whose stake is being swapped.
        /// * `origin_netuid` - The network/subnet ID from which stake is removed.
        /// * `destination_netuid` - The network/subnet ID to which stake is added.
        /// * `alpha_amount` - The amount of stake to swap.
        ///
        /// # Errors
        /// Returns an error if:
        /// * The transaction is not signed by the correct coldkey (i.e., `coldkey_owns_hotkey` fails).
        /// * Either `origin_netuid` or `destination_netuid` does not exist.
        /// * The hotkey does not exist.
        /// * There is insufficient stake on `(coldkey, hotkey, origin_netuid)`.
        /// * The swap amount is below the minimum stake requirement.
        ///
        /// # Events
        /// May emit a `StakeSwapped` event on success.
        #[pallet::call_index(87)]
        #[pallet::weight((
            Weight::from_parts(221_600_000, 0)
            .saturating_add(T::DbWeight::get().reads(25))
            .saturating_add(T::DbWeight::get().writes(16)),
            DispatchClass::Operational,
            Pays::No
        ))]
        pub fn swap_stake(
            origin: T::RuntimeOrigin,
            hotkey: T::AccountId,
            origin_netuid: NetUid,
            destination_netuid: NetUid,
            alpha_amount: u64,
        ) -> DispatchResult {
            Self::do_swap_stake(
                origin,
                hotkey,
                origin_netuid,
                destination_netuid,
                alpha_amount,
            )
        }

        /// --- Adds stake to a hotkey on a subnet with a price limit.
        /// This extrinsic allows to specify the limit price for alpha token
        /// at which or better (lower) the staking should execute.
        ///
        /// In case if slippage occurs and the price shall move beyond the limit
        /// price, the staking order may execute only partially or not execute
        /// at all.
        ///
        /// # Args:
        ///  * 'origin': (<T as frame_system::Config>Origin):
        /// 	- The signature of the caller's coldkey.
        ///
        ///  * 'hotkey' (T::AccountId):
        /// 	- The associated hotkey account.
        ///
        /// * 'netuid' (u16):
        ///     - Subnetwork UID
        ///
        ///  * 'amount_staked' (u64):
        /// 	- The amount of stake to be added to the hotkey staking account.
        ///
        ///  * 'limit_price' (u64):
        /// 	- The limit price expressed in units of RAO per one Alpha.
        ///
        ///  * 'allow_partial' (bool):
        /// 	- Allows partial execution of the amount. If set to false, this becomes
        ///       fill or kill type or order.
        ///
        /// # Event:
        ///  * StakeAdded;
        /// 	- On the successfully adding stake to a global account.
        ///
        /// # Raises:
        ///  * 'NotEnoughBalanceToStake':
        /// 	- Not enough balance on the coldkey to add onto the global account.
        ///
        ///  * 'NonAssociatedColdKey':
        /// 	- The calling coldkey is not associated with this hotkey.
        ///
        ///  * 'BalanceWithdrawalError':
        ///  	- Errors stemming from transaction pallet.
        ///
        #[pallet::call_index(88)]
        #[pallet::weight((Weight::from_parts(159_200_000, 0)
		.saturating_add(T::DbWeight::get().reads(14))
		.saturating_add(T::DbWeight::get().writes(10)), DispatchClass::Normal, Pays::No))]
        pub fn add_stake_limit(
            origin: OriginFor<T>,
            hotkey: T::AccountId,
            netuid: NetUid,
            amount_staked: u64,
            limit_price: u64,
            allow_partial: bool,
        ) -> DispatchResult {
            Self::do_add_stake_limit(
                origin,
                hotkey,
                netuid,
                amount_staked,
                limit_price,
                allow_partial,
            )
        }

        /// --- Removes stake from a hotkey on a subnet with a price limit.
        /// This extrinsic allows to specify the limit price for alpha token
        /// at which or better (higher) the staking should execute.
        ///
        /// In case if slippage occurs and the price shall move beyond the limit
        /// price, the staking order may execute only partially or not execute
        /// at all.
        ///
        /// # Args:
        /// * 'origin': (<T as frame_system::Config>Origin):
        /// 	- The signature of the caller's coldkey.
        ///
        /// * 'hotkey' (T::AccountId):
        /// 	- The associated hotkey account.
        ///
        /// * 'netuid' (u16):
        ///     - Subnetwork UID
        ///
        /// * 'amount_unstaked' (u64):
        /// 	- The amount of stake to be added to the hotkey staking account.
        ///
        ///  * 'limit_price' (u64):
        ///     - The limit price expressed in units of RAO per one Alpha.
        ///
        ///  * 'allow_partial' (bool):
        ///     - Allows partial execution of the amount. If set to false, this becomes
        ///       fill or kill type or order.
        ///
        /// # Event:
        /// * StakeRemoved;
        /// 	- On the successfully removing stake from the hotkey account.
        ///
        /// # Raises:
        /// * 'NotRegistered':
        /// 	- Thrown if the account we are attempting to unstake from is non existent.
        ///
        /// * 'NonAssociatedColdKey':
        /// 	- Thrown if the coldkey does not own the hotkey we are unstaking from.
        ///
        /// * 'NotEnoughStakeToWithdraw':
        /// 	- Thrown if there is not enough stake on the hotkey to withdwraw this amount.
        ///
        #[pallet::call_index(89)]
        #[pallet::weight((Weight::from_parts(192_600_000, 0)
		.saturating_add(T::DbWeight::get().reads(18))
		.saturating_add(T::DbWeight::get().writes(10)), DispatchClass::Normal, Pays::No))]
        pub fn remove_stake_limit(
            origin: OriginFor<T>,
            hotkey: T::AccountId,
            netuid: NetUid,
            amount_unstaked: u64,
            limit_price: u64,
            allow_partial: bool,
        ) -> DispatchResult {
            Self::do_remove_stake_limit(
                origin,
                hotkey,
                netuid,
                amount_unstaked,
                limit_price,
                allow_partial,
            )
        }

        /// Swaps a specified amount of stake from one subnet to another, while keeping the same coldkey and hotkey.
        ///
        /// # Arguments
        /// * `origin` - The origin of the transaction, which must be signed by the coldkey that owns the `hotkey`.
        /// * `hotkey` - The hotkey whose stake is being swapped.
        /// * `origin_netuid` - The network/subnet ID from which stake is removed.
        /// * `destination_netuid` - The network/subnet ID to which stake is added.
        /// * `alpha_amount` - The amount of stake to swap.
        /// * `limit_price` - The limit price expressed in units of RAO per one Alpha.
        /// * `allow_partial` - Allows partial execution of the amount. If set to false, this becomes fill or kill type or order.
        ///
        /// # Errors
        /// Returns an error if:
        /// * The transaction is not signed by the correct coldkey (i.e., `coldkey_owns_hotkey` fails).
        /// * Either `origin_netuid` or `destination_netuid` does not exist.
        /// * The hotkey does not exist.
        /// * There is insufficient stake on `(coldkey, hotkey, origin_netuid)`.
        /// * The swap amount is below the minimum stake requirement.
        ///
        /// # Events
        /// May emit a `StakeSwapped` event on success.
        #[pallet::call_index(90)]
        #[pallet::weight((
            Weight::from_parts(232_000_000, 0)
            .saturating_add(T::DbWeight::get().reads(25))
            .saturating_add(T::DbWeight::get().writes(16)),
            DispatchClass::Operational,
            Pays::No
        ))]
        pub fn swap_stake_limit(
            origin: T::RuntimeOrigin,
            hotkey: T::AccountId,
            origin_netuid: NetUid,
            destination_netuid: NetUid,
            alpha_amount: u64,
            limit_price: u64,
            allow_partial: bool,
        ) -> DispatchResult {
            Self::do_swap_stake_limit(
                origin,
                hotkey,
                origin_netuid,
                destination_netuid,
                alpha_amount,
                limit_price,
                allow_partial,
            )
        }

        /// Attempts to associate a hotkey with a coldkey.
        ///
        /// # Arguments
        /// * `origin` - The origin of the transaction, which must be signed by the coldkey that owns the `hotkey`.
        /// * `hotkey` - The hotkey to associate with the coldkey.
        ///
        /// # Note
        /// Will charge based on the weight even if the hotkey is already associated with a coldkey.
        #[pallet::call_index(91)]
        #[pallet::weight((
            Weight::from_parts(32_560_000, 0).saturating_add(T::DbWeight::get().reads_writes(3, 3)),
            DispatchClass::Operational,
            Pays::Yes
        ))]
        pub fn try_associate_hotkey(
            origin: T::RuntimeOrigin,
            hotkey: T::AccountId,
        ) -> DispatchResult {
            let coldkey = ensure_signed(origin)?;

            let _ = Self::do_try_associate_hotkey(&coldkey, &hotkey);

            Ok(())
        }

        /// Initiates a call on a subnet.
        ///
        /// # Arguments
        /// * `origin` - The origin of the call, which must be signed by the subnet owner.
        /// * `netuid` - The unique identifier of the subnet on which the call is being initiated.
        ///
        /// # Events
        /// Emits a `FirstEmissionBlockNumberSet` event on success.
        #[pallet::call_index(92)]
        #[pallet::weight((
            Weight::from_parts(35_770_000, 0).saturating_add(T::DbWeight::get().reads_writes(4, 2)),
            DispatchClass::Operational,
            Pays::Yes
        ))]
        pub fn start_call(origin: T::RuntimeOrigin, netuid: NetUid) -> DispatchResult {
            Self::do_start_call(origin, netuid)?;
            Ok(())
        }

        /// Attempts to associate a hotkey with an EVM key.
        ///
        /// The signature will be checked to see if the recovered public key matches the `evm_key` provided.
        ///
        /// The EVM key is expected to sign the message according to this formula to produce the signature:
        /// ```text
        /// keccak_256(hotkey ++ keccak_256(block_number))
        /// ```
        ///
        /// # Arguments
        /// * `origin` - The origin of the transaction, which must be signed by the coldkey that owns the `hotkey`.
        /// * `netuid` - The netuid that the `hotkey` belongs to.
        /// * `hotkey` - The hotkey associated with the `origin`.
        /// * `evm_key` - The EVM key to associate with the `hotkey`.
        /// * `block_number` - The block number used in the `signature`.
        /// * `signature` - A signed message by the `evm_key` containing the `hotkey` and the hashed `block_number`.
        ///
        /// # Errors
        /// Returns an error if:
        /// * The transaction is not signed.
        /// * The hotkey is not owned by the origin coldkey.
        /// * The hotkey does not belong to the subnet identified by the netuid.
        /// * The EVM key cannot be recovered from the signature.
        /// * The EVM key recovered from the signature does not match the given EVM key.
        ///
        /// # Events
        /// May emit a `EvmKeyAssociated` event on success
        #[pallet::call_index(93)]
        #[pallet::weight((
            Weight::from_parts(3_000_000, 0).saturating_add(T::DbWeight::get().reads_writes(2, 1)),
            DispatchClass::Operational,
            Pays::No
        ))]
        pub fn associate_evm_key(
            origin: T::RuntimeOrigin,
            netuid: NetUid,
            hotkey: T::AccountId,
            evm_key: H160,
            block_number: u64,
            signature: Signature,
        ) -> DispatchResult {
            Self::do_associate_evm_key(origin, netuid, hotkey, evm_key, block_number, signature)
        }

        /// Recycles alpha from a cold/hot key pair, reducing AlphaOut on a subnet
        ///
        /// # Arguments
        /// * `origin` - The origin of the call (must be signed by the coldkey)
        /// * `hotkey` - The hotkey account
        /// * `amount` - The amount of alpha to recycle
        /// * `netuid` - The subnet ID
        ///
        /// # Events
        /// Emits a `TokensRecycled` event on success.
        #[pallet::call_index(101)]
        #[pallet::weight((
            Weight::from_parts(101_000_000, 0).saturating_add(T::DbWeight::get().reads_writes(7, 4)),
            DispatchClass::Operational,
            Pays::Yes
        ))]
        pub fn recycle_alpha(
            origin: T::RuntimeOrigin,
            hotkey: T::AccountId,
            amount: u64,
            netuid: NetUid,
        ) -> DispatchResult {
            Self::do_recycle_alpha(origin, hotkey, amount, netuid)
        }

        /// Burns alpha from a cold/hot key pair without reducing `AlphaOut`
        ///
        /// # Arguments
        /// * `origin` - The origin of the call (must be signed by the coldkey)
        /// * `hotkey` - The hotkey account
        /// * `amount` - The amount of alpha to burn
        /// * `netuid` - The subnet ID
        ///
        /// # Events
        /// Emits a `TokensBurned` event on success.
        #[pallet::call_index(102)]
        #[pallet::weight((
            Weight::from_parts(98_010_000, 0).saturating_add(T::DbWeight::get().reads_writes(7, 3)),
            DispatchClass::Operational,
            Pays::Yes
        ))]
        pub fn burn_alpha(
            origin: T::RuntimeOrigin,
            hotkey: T::AccountId,
            amount: u64,
            netuid: NetUid,
        ) -> DispatchResult {
            Self::do_burn_alpha(origin, hotkey, amount, netuid)
        }
<<<<<<< HEAD
=======

        /// Sets the pending childkey cooldown (in blocks). Root only.
        #[pallet::call_index(109)]
        #[pallet::weight((Weight::from_parts(10_000, 0), DispatchClass::Operational, Pays::No))]
        pub fn set_pending_childkey_cooldown(
            origin: OriginFor<T>,
            cooldown: u64,
        ) -> DispatchResult {
            ensure_root(origin)?;
            PendingChildKeyCooldown::<T>::put(cooldown);
            Ok(())
        }

        // /// --- Adds stake to a hotkey on a subnet with a price limit.
        // /// This extrinsic allows to specify the limit price for alpha token
        // /// at which or better (lower) the staking should execute.
        // ///
        // /// In case if slippage occurs and the price shall move beyond the limit
        // /// price, the staking order may execute only partially or not execute
        // /// at all.
        // ///
        // /// The operation will be delayed.
        // ///
        // /// # Args:
        // ///  * 'origin': (<T as frame_system::Config>Origin):
        // /// 	- The signature of the caller's coldkey.
        // ///
        // ///  * 'hotkey' (T::AccountId):
        // /// 	- The associated hotkey account.
        // ///
        // /// * 'netuid' (u16):
        // ///     - Subnetwork UID
        // ///
        // ///  * 'amount_staked' (u64):
        // /// 	- The amount of stake to be added to the hotkey staking account.
        // ///
        // /// # Event:
        // ///  * StakeAdded;
        // /// 	- On the successfully adding stake to a global account.
        // ///
        // /// # Raises:
        // ///  * 'NotEnoughBalanceToStake':
        // /// 	- Not enough balance on the coldkey to add onto the global account.
        // ///
        // ///  * 'NonAssociatedColdKey':
        // /// 	- The calling coldkey is not associated with this hotkey.
        // ///
        // ///  * 'BalanceWithdrawalError':
        // ///  	- Errors stemming from transaction pallet.
        // ///
        // #[pallet::call_index(103)]
        // #[pallet::weight((Weight::from_parts(162_000_000, 5127)
        // .saturating_add(T::DbWeight::get().reads(15_u64))
        // .saturating_add(T::DbWeight::get().writes(12_u64)), DispatchClass::Normal, Pays::No))]
        // pub fn add_stake_aggregate(
        //     origin: OriginFor<T>,
        //     hotkey: T::AccountId,
        //     netuid: u16,
        //     amount_staked: u64,
        // ) -> DispatchResult {
        //     Self::do_add_stake_aggregate(origin, hotkey, netuid, amount_staked)
        // }

        // /// --- Removes stake from a hotkey on a subnet with a price limit.
        // /// This extrinsic allows to specify the limit price for alpha token
        // /// at which or better (higher) the staking should execute.
        // ///
        // /// In case if slippage occurs and the price shall move beyond the limit
        // /// price, the staking order may execute only partially or not execute
        // /// at all.
        // ///
        // /// The operation will be delayed.
        // ///
        // /// # Args:
        // /// * 'origin': (<T as frame_system::Config>Origin):
        // /// 	- The signature of the caller's coldkey.
        // ///
        // /// * 'hotkey' (T::AccountId):
        // /// 	- The associated hotkey account.
        // ///
        // /// * 'netuid' (u16):
        // ///     - Subnetwork UID
        // ///
        // /// * 'amount_unstaked' (u64):
        // /// 	- The amount of stake to be added to the hotkey staking account.
        // ///
        // /// # Event:
        // /// * StakeRemoved;
        // /// 	- On the successfully removing stake from the hotkey account.
        // ///
        // /// # Raises:
        // /// * 'NotRegistered':
        // /// 	- Thrown if the account we are attempting to unstake from is non existent.
        // ///
        // /// * 'NonAssociatedColdKey':
        // /// 	- Thrown if the coldkey does not own the hotkey we are unstaking from.
        // ///
        // /// * 'NotEnoughStakeToWithdraw':
        // /// 	- Thrown if there is not enough stake on the hotkey to withdwraw this amount.
        // ///
        // #[pallet::call_index(104)]
        // #[pallet::weight((Weight::from_parts(213_300_000, 10163)
        // .saturating_add(T::DbWeight::get().reads(20_u64))
        // .saturating_add(T::DbWeight::get().writes(12_u64)), DispatchClass::Normal, Pays::No))]
        // pub fn remove_stake_aggregate(
        //     origin: OriginFor<T>,
        //     hotkey: T::AccountId,
        //     netuid: u16,
        //     amount_unstaked: u64,
        // ) -> DispatchResult {
        //     Self::do_remove_stake_aggregate(origin, hotkey, netuid, amount_unstaked)
        // }

        // /// --- Adds stake to a hotkey on a subnet with a price limit.
        // /// This extrinsic allows to specify the limit price for alpha token
        // /// at which or better (lower) the staking should execute.
        // ///
        // /// In case if slippage occurs and the price shall move beyond the limit
        // /// price, the staking order may execute only partially or not execute
        // /// at all.
        // ///
        // /// The operation will be delayed.
        // ///
        // /// # Args:
        // ///  * 'origin': (<T as frame_system::Config>Origin):
        // /// 	- The signature of the caller's coldkey.
        // ///
        // ///  * 'hotkey' (T::AccountId):
        // /// 	- The associated hotkey account.
        // ///
        // /// * 'netuid' (u16):
        // ///     - Subnetwork UID
        // ///
        // ///  * 'amount_staked' (u64):
        // /// 	- The amount of stake to be added to the hotkey staking account.
        // ///
        // ///  * 'limit_price' (u64):
        // /// 	- The limit price expressed in units of RAO per one Alpha.
        // ///
        // ///  * 'allow_partial' (bool):
        // /// 	- Allows partial execution of the amount. If set to false, this becomes
        // ///       fill or kill type or order.
        // ///
        // /// # Event:
        // ///  * StakeAdded;
        // /// 	- On the successfully adding stake to a global account.
        // ///
        // /// # Raises:
        // ///  * 'NotEnoughBalanceToStake':
        // /// 	- Not enough balance on the coldkey to add onto the global account.
        // ///
        // ///  * 'NonAssociatedColdKey':
        // /// 	- The calling coldkey is not associated with this hotkey.
        // ///
        // ///  * 'BalanceWithdrawalError':
        // ///  	- Errors stemming from transaction pallet.
        // ///
        // #[pallet::call_index(105)]
        // #[pallet::weight((Weight::from_parts(169_200_000, 5127)
        // .saturating_add(T::DbWeight::get().reads(14_u64))
        // .saturating_add(T::DbWeight::get().writes(12_u64)), DispatchClass::Normal, Pays::No))]
        // pub fn add_stake_limit_aggregate(
        //     origin: OriginFor<T>,
        //     hotkey: T::AccountId,
        //     netuid: u16,
        //     amount_staked: u64,
        //     limit_price: u64,
        //     allow_partial: bool,
        // ) -> DispatchResult {
        //     Self::do_add_stake_limit_aggregate(
        //         origin,
        //         hotkey,
        //         netuid,
        //         amount_staked,
        //         limit_price,
        //         allow_partial,
        //     )
        // }

        // /// --- Removes stake from a hotkey on a subnet with a price limit.
        // /// This extrinsic allows to specify the limit price for alpha token
        // /// at which or better (higher) the staking should execute.
        // ///
        // /// In case if slippage occurs and the price shall move beyond the limit
        // /// price, the staking order may execute only partially or not execute
        // /// at all.
        // ///
        // /// The operation will be delayed.
        // ///
        // /// # Args:
        // /// * 'origin': (<T as frame_system::Config>Origin):
        // /// 	- The signature of the caller's coldkey.
        // ///
        // /// * 'hotkey' (T::AccountId):
        // /// 	- The associated hotkey account.
        // ///
        // /// * 'netuid' (u16):
        // ///     - Subnetwork UID
        // ///
        // /// * 'amount_unstaked' (u64):
        // /// 	- The amount of stake to be added to the hotkey staking account.
        // ///
        // ///  * 'limit_price' (u64):
        // ///     - The limit price expressed in units of RAO per one Alpha.
        // ///
        // ///  * 'allow_partial' (bool):
        // ///     - Allows partial execution of the amount. If set to false, this becomes
        // ///       fill or kill type or order.
        // ///
        // /// # Event:
        // /// * StakeRemoved;
        // /// 	- On the successfully removing stake from the hotkey account.
        // ///
        // /// # Raises:
        // /// * 'NotRegistered':
        // /// 	- Thrown if the account we are attempting to unstake from is non existent.
        // ///
        // /// * 'NonAssociatedColdKey':
        // /// 	- Thrown if the coldkey does not own the hotkey we are unstaking from.
        // ///
        // /// * 'NotEnoughStakeToWithdraw':
        // /// 	- Thrown if there is not enough stake on the hotkey to withdwraw this amount.
        // ///
        // #[pallet::call_index(106)]
        // #[pallet::weight((Weight::from_parts(211_700_000, 10163)
        // .saturating_add(T::DbWeight::get().reads(19_u64))
        // .saturating_add(T::DbWeight::get().writes(12_u64)), DispatchClass::Normal, Pays::No))]
        // pub fn remove_stake_limit_aggregate(
        //     origin: OriginFor<T>,
        //     hotkey: T::AccountId,
        //     netuid: u16,
        //     amount_unstaked: u64,
        //     limit_price: u64,
        //     allow_partial: bool,
        // ) -> DispatchResult {
        //     Self::do_remove_stake_limit_aggregate(
        //         origin,
        //         hotkey,
        //         netuid,
        //         amount_unstaked,
        //         limit_price,
        //         allow_partial,
        //     )
        // }

        // /// ---- The implementation for the extrinsic unstake_all_aggregate: Removes all stake from a hotkey account across all subnets and adds it onto a coldkey.
        // ///
        // /// The operation will be delayed.
        // ///
        // /// # Args:
        // /// * `origin` - (<T as frame_system::Config>::Origin):
        // ///     - The signature of the caller's coldkey.
        // ///
        // /// * `hotkey` (T::AccountId):
        // ///     - The associated hotkey account.
        // ///
        // /// # Event:
        // /// * StakeRemoved;
        // ///     - On the successfully removing stake from the hotkey account.
        // ///
        // /// # Raises:
        // /// * `NotRegistered`:
        // ///     - Thrown if the account we are attempting to unstake from is non existent.
        // ///
        // /// * `NonAssociatedColdKey`:
        // ///     - Thrown if the coldkey does not own the hotkey we are unstaking from.
        // ///
        // /// * `NotEnoughStakeToWithdraw`:
        // ///     - Thrown if there is not enough stake on the hotkey to withdraw this amount.
        // ///
        // /// * `TxRateLimitExceeded`:
        // ///     - Thrown if key has hit transaction rate limit
        // #[pallet::call_index(107)]
        // #[pallet::weight((Weight::from_parts(3_000_000, 0).saturating_add(T::DbWeight::get().writes(1)), DispatchClass::Operational, Pays::No))]
        // pub fn unstake_all_aggregate(origin: OriginFor<T>, hotkey: T::AccountId) -> DispatchResult {
        //     Self::do_unstake_all_aggregate(origin, hotkey)
        // }

        //     /// ---- The implementation for the extrinsic unstake_all_alpha_aggregate: Removes all stake from a hotkey account across all subnets and adds it onto a coldkey.
        //     ///
        //     /// The operation will be delayed.
        //     ///
        //     /// # Args:
        //     /// * `origin` - (<T as frame_system::Config>::Origin):
        //     ///     - The signature of the caller's coldkey.
        //     ///
        //     /// * `hotkey` (T::AccountId):
        //     ///     - The associated hotkey account.
        //     #[pallet::call_index(108)]
        //     #[pallet::weight((Weight::from_parts(3_000_000, 0).saturating_add(T::DbWeight::get().writes(1)), DispatchClass::Operational, Pays::No))]
        //     pub fn unstake_all_alpha_aggregate(
        //         origin: OriginFor<T>,
        //         hotkey: T::AccountId,
        //     ) -> DispatchResult {
        //         Self::do_unstake_all_alpha_aggregate(origin, hotkey)
        //     }
>>>>>>> 18379a4c
    }
}<|MERGE_RESOLUTION|>--- conflicted
+++ resolved
@@ -944,11 +944,7 @@
             origin: OriginFor<T>,
             hotkey: T::AccountId,
             new_hotkey: T::AccountId,
-<<<<<<< HEAD
             netuid: Option<NetUid>,
-=======
-            netuid: Option<u16>,
->>>>>>> 18379a4c
         ) -> DispatchResultWithPostInfo {
             Self::do_swap_hotkey(origin, &hotkey, &new_hotkey, netuid)
         }
@@ -2062,8 +2058,6 @@
         ) -> DispatchResult {
             Self::do_burn_alpha(origin, hotkey, amount, netuid)
         }
-<<<<<<< HEAD
-=======
 
         /// Sets the pending childkey cooldown (in blocks). Root only.
         #[pallet::call_index(109)]
@@ -2360,6 +2354,5 @@
         //     ) -> DispatchResult {
         //         Self::do_unstake_all_alpha_aggregate(origin, hotkey)
         //     }
->>>>>>> 18379a4c
     }
 }