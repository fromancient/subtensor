--- conflicted
+++ resolved
@@ -1910,7 +1910,6 @@
             Ok(())
         }
 
-<<<<<<< HEAD
         /// Initiates a call on a subnet.
         ///
         #[pallet::call_index(92)]
@@ -1923,7 +1922,8 @@
             let _ = Self::do_start_call(origin, netuid);
 
             Ok(())
-=======
+        }
+
         /// Recycles alpha from a cold/hot key pair, reducing AlphaOut on a subnet
         ///
         /// # Arguments
@@ -1972,7 +1972,6 @@
             netuid: u16,
         ) -> DispatchResult {
             Self::do_burn_alpha(origin, hotkey, amount, netuid)
->>>>>>> f3ccdf92
         }
     }
 }