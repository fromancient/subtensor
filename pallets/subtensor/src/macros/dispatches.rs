--- conflicted
+++ resolved
@@ -1465,11 +1465,7 @@
         /// 	- The ip type v4 or v6.
         ///
         #[pallet::call_index(68)]
-<<<<<<< HEAD
-        #[pallet::weight((Weight::from_parts(31_330_000, 0)
-=======
         #[pallet::weight((Weight::from_parts(31_780_000, 0)
->>>>>>> 3ac52600
 		.saturating_add(T::DbWeight::get().reads(3))
 		.saturating_add(T::DbWeight::get().writes(1)), DispatchClass::Normal, Pays::Yes))]
         pub fn set_identity(
@@ -2091,43 +2087,6 @@
             Self::do_remove_stake_full_limit(origin, hotkey, netuid, limit_price)
         }
 
-<<<<<<< HEAD
-        /// Updates the symbol for a subnet.
-        ///
-        /// # Arguments
-        /// * `origin` - The origin of the call, which must be the subnet owner or root.
-        /// * `netuid` - The unique identifier of the subnet on which the symbol is being set.
-        /// * `symbol` - The symbol to set for the subnet.
-        ///
-        /// # Errors
-        /// Returns an error if:
-        /// * The transaction is not signed by the subnet owner.
-        /// * The symbol does not exist.
-        /// * The symbol is already in use by another subnet.
-        ///
-        /// # Events
-        /// Emits a `SymbolUpdated` event on success.
-        #[pallet::call_index(110)]
-        #[pallet::weight((
-            Weight::from_parts(28_840_000, 0).saturating_add(T::DbWeight::get().reads_writes(4, 1)),
-            DispatchClass::Operational,
-            Pays::Yes
-        ))]
-        pub fn update_symbol(
-            origin: OriginFor<T>,
-            netuid: NetUid,
-            symbol: Vec<u8>,
-        ) -> DispatchResult {
-            Self::ensure_subnet_owner_or_root(origin, netuid)?;
-
-            Self::ensure_symbol_exists(&symbol)?;
-            Self::ensure_symbol_available(&symbol)?;
-
-            TokenSymbol::<T>::insert(netuid, symbol.clone());
-
-            Self::deposit_event(Event::SymbolUpdated { netuid, symbol });
-            Ok(())
-=======
         /// Register a new leased network.
         ///
         /// The crowdloan's contributions are used to compute the share of the emissions that the contributors
@@ -2178,7 +2137,43 @@
             hotkey: T::AccountId,
         ) -> DispatchResultWithPostInfo {
             Self::do_terminate_lease(origin, lease_id, hotkey)
->>>>>>> 3ac52600
+        }
+        
+        /// Updates the symbol for a subnet.
+        ///
+        /// # Arguments
+        /// * `origin` - The origin of the call, which must be the subnet owner or root.
+        /// * `netuid` - The unique identifier of the subnet on which the symbol is being set.
+        /// * `symbol` - The symbol to set for the subnet.
+        ///
+        /// # Errors
+        /// Returns an error if:
+        /// * The transaction is not signed by the subnet owner.
+        /// * The symbol does not exist.
+        /// * The symbol is already in use by another subnet.
+        ///
+        /// # Events
+        /// Emits a `SymbolUpdated` event on success.
+        #[pallet::call_index(110)]
+        #[pallet::weight((
+            Weight::from_parts(28_840_000, 0).saturating_add(T::DbWeight::get().reads_writes(4, 1)),
+            DispatchClass::Operational,
+            Pays::Yes
+        ))]
+        pub fn update_symbol(
+            origin: OriginFor<T>,
+            netuid: NetUid,
+            symbol: Vec<u8>,
+        ) -> DispatchResult {
+            Self::ensure_subnet_owner_or_root(origin, netuid)?;
+
+            Self::ensure_symbol_exists(&symbol)?;
+            Self::ensure_symbol_available(&symbol)?;
+
+            TokenSymbol::<T>::insert(netuid, symbol.clone());
+
+            Self::deposit_event(Event::SymbolUpdated { netuid, symbol });
+            Ok(())
         }
     }
 }