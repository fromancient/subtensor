use frame_support::pallet_macros::pallet_section;

/// A [`pallet_section`] that defines the errors for a pallet.
/// This can later be imported into the pallet using [`import_section`].
#[pallet_section]
mod errors {
    #[derive(PartialEq)]
    #[pallet::error]
    pub enum Error<T> {
        /// The subnet does not exist.
        SubNetworkDoesNotExist,
        /// The root network does not exist.
        RootNetworkDoesNotExist,
        /// The user is trying to serve an axon which is not of type 4 (IPv4) or 6 (IPv6).
        InvalidIpType,
        /// An invalid IP address is passed to the serve function.
        InvalidIpAddress,
        /// An invalid port is passed to the serve function.
        InvalidPort,
        /// The hotkey is not registered in subnet
        HotKeyNotRegisteredInSubNet,
        /// The hotkey does not exists
        HotKeyAccountNotExists,
        /// The hotkey is not registered in any subnet.
        HotKeyNotRegisteredInNetwork,
        /// Request to stake, unstake or subscribe is made by a coldkey that is not associated with
        /// the hotkey account.
        NonAssociatedColdKey,
        /// DEPRECATED: Stake amount to withdraw is zero.
        // StakeToWithdrawIsZero,
        /// The caller does not have enought stake to perform this action.
        NotEnoughStake,
        /// The caller is requesting removing more stake than there exists in the staking account.
        /// See: "[remove_stake()]".
        NotEnoughStakeToWithdraw,
        /// The caller is requesting to set weights but the caller has less than minimum stake
        /// required to set weights (less than WeightsMinStake).
        NotEnoughStakeToSetWeights,
        /// The parent hotkey doesn't have enough own stake to set childkeys.
        NotEnoughStakeToSetChildkeys,
        /// The caller is requesting adding more stake than there exists in the coldkey account.
        /// See: "[add_stake()]"
        NotEnoughBalanceToStake,
        /// The caller is trying to add stake, but for some reason the requested amount could not be
        /// withdrawn from the coldkey account.
        BalanceWithdrawalError,
        /// Unsuccessfully withdraw, balance could be zero (can not make account exist) after
        /// withdrawal.
        ZeroBalanceAfterWithdrawn,
        /// The caller is attempting to set non-self weights without being a permitted validator.
        NeuronNoValidatorPermit,
        /// The caller is attempting to set the weight keys and values but these vectors have
        /// different size.
        WeightVecNotEqualSize,
        /// The caller is attempting to set weights with duplicate UIDs in the weight matrix.
        DuplicateUids,
        /// The caller is attempting to set weight to at least one UID that does not exist in the
        /// metagraph.
        UidVecContainInvalidOne,
        /// The dispatch is attempting to set weights on chain with fewer elements than are allowed.
        WeightVecLengthIsLow,
        /// Number of registrations in this block exceeds the allowed number (i.e., exceeds the
        /// subnet hyperparameter "max_regs_per_block").
        TooManyRegistrationsThisBlock,
        /// The caller is requesting registering a neuron which already exists in the active set.
        HotKeyAlreadyRegisteredInSubNet,
        /// The new hotkey is the same as old one
        NewHotKeyIsSameWithOld,
        /// The supplied PoW hash block is in the future or negative.
        InvalidWorkBlock,
        /// The supplied PoW hash block does not meet the network difficulty.
        InvalidDifficulty,
        /// The supplied PoW hash seal does not match the supplied work.
        InvalidSeal,
        /// The dispatch is attempting to set weights on chain with weight value exceeding the
        /// MaxWeightLimit (max_weight_limit subnet hyperparameter).
        MaxWeightExceeded,
        /// The hotkey is attempting to become a delegate when the hotkey is already a delegate.
        HotKeyAlreadyDelegate,
        /// A transactor exceeded the rate limit for setting weights.
        SettingWeightsTooFast,
        /// A validator is attempting to set weights from a validator with incorrect weight version.
        IncorrectWeightVersionKey,
        /// An axon or prometheus serving exceeded the rate limit for a registered neuron.
        ServingRateLimitExceeded,
        /// The caller is attempting to set weights with more UIDs than allowed.
        UidsLengthExceedUidsInSubNet, // 32
        /// A transactor exceeded the rate limit for add network transaction.
        NetworkTxRateLimitExceeded,
        /// A transactor exceeded the rate limit for delegate transaction.
        DelegateTxRateLimitExceeded,
        /// A transactor exceeded the rate limit for setting or swapping hotkey.
        HotKeySetTxRateLimitExceeded,
        /// A transactor exceeded the rate limit for staking.
        StakingRateLimitExceeded,
        /// Registration is disabled.
        SubNetRegistrationDisabled,
        /// The number of registration attempts exceeded the allowed number in the interval.
        TooManyRegistrationsThisInterval,
        /// The hotkey is required to be the origin.
        TransactorAccountShouldBeHotKey,
        /// A hotkey is attempting to do something only senate members can do.
        NotSenateMember,
        /// Faucet is disabled.
        FaucetDisabled,
        /// Not a subnet owner.
        NotSubnetOwner,
        /// Operation is not permitted on the root subnet.
        RegistrationNotPermittedOnRootSubnet,
        /// A hotkey with too little stake is attempting to join the root subnet.
        StakeTooLowForRoot,
        /// All subnets are in the immunity period.
        AllNetworksInImmunity,
        /// Not enough balance to pay swapping hotkey.
        NotEnoughBalanceToPaySwapHotKey,
        /// Netuid does not match for setting root network weights.
        NotRootSubnet,
        /// Can not set weights for the root network.
        CanNotSetRootNetworkWeights,
        /// No neuron ID is available.
        NoNeuronIdAvailable,
        /// Delegate take is too low.
        DelegateTakeTooLow,
        /// Delegate take is too high.
        DelegateTakeTooHigh,
        /// No commit found for the provided hotkey+netuid combination when attempting to reveal the
        /// weights.
        NoWeightsCommitFound,
        /// Committed hash does not equal the hashed reveal data.
        InvalidRevealCommitHashNotMatch,
        /// Attempting to call set_weights when commit/reveal is enabled
        CommitRevealEnabled,
        /// Attemtping to commit/reveal weights when disabled.
        CommitRevealDisabled,
        /// Not able to join the senate.
        CouldNotJoinSenate,
        /// Attempting to set alpha high/low while disabled
        LiquidAlphaDisabled,
        /// Alpha high is too low: alpha_high > 0.8
        AlphaHighTooLow,
        /// Alpha low is out of range: alpha_low > 0 && alpha_low < 0.8
        AlphaLowOutOfRange,
        /// The coldkey has already been swapped
        ColdKeyAlreadyAssociated,
        /// The coldkey balance is not enough to pay for the swap
        NotEnoughBalanceToPaySwapColdKey,
        /// The coldkey is in arbitration
        ColdkeyIsInArbitration,
        /// Attempting to set an invalid child for a hotkey on a network.
        InvalidChild,
        /// Duplicate child when setting children.
        DuplicateChild,
        /// Proportion overflow when setting children.
        ProportionOverflow,
        /// Too many children MAX 5.
        TooManyChildren,
        /// Default transaction rate limit exceeded.
        TxRateLimitExceeded,
        /// Swap already scheduled.
        SwapAlreadyScheduled,
        /// failed to swap coldkey
        FailedToSchedule,
        /// New coldkey is hotkey
        NewColdKeyIsHotkey,
        /// Childkey take is invalid.
        InvalidChildkeyTake,
        /// Childkey take rate limit exceeded.
        TxChildkeyTakeRateLimitExceeded,
        /// Invalid identity.
        InvalidIdentity,
        /// Trying to register a subnet into a mechanism that does not exist.
        MechanismDoesNotExist,
        /// Trying to unstake your lock amount.
        CannotUnstakeLock,
        /// Trying to perform action on non-existent subnet.
        SubnetNotExists,
        /// Maximum commit limit reached
        TooManyUnrevealedCommits,
        /// Attempted to reveal weights that are expired.
        ExpiredWeightCommit,
        /// Attempted to reveal weights too early.
        RevealTooEarly,
        /// Attempted to batch reveal weights with mismatched vector input lenghts.
        InputLengthsUnequal,
        /// A transactor exceeded the rate limit for setting weights.
        CommittingWeightsTooFast,
        /// Stake amount is too low.
        AmountTooLow,
        /// Not enough liquidity.
        InsufficientLiquidity,
        /// Slippage is too high for the transaction.
        SlippageTooHigh,
        /// Subnet disallows transfer.
        TransferDisallowed,
        /// Activity cutoff is being set too low.
        ActivityCutoffTooLow,
        /// Call is disabled
        CallDisabled,
        /// FirstEmissionBlockNumber is already set.
        FirstEmissionBlockNumberAlreadySet,
        /// need wait for more blocks to accept the start call extrinsic.
        NeedWaitingMoreBlocksToStarCall,
        /// Not enough AlphaOut on the subnet to recycle
        NotEnoughAlphaOutToRecycle,
        /// Cannot burn or recycle TAO from root subnet
        CannotBurnOrRecycleOnRootSubnet,
        /// Public key cannot be recovered.
        UnableToRecoverPublicKey,
        /// Recovered public key is invalid.
        InvalidRecoveredPublicKey,
        /// SubToken disabled now
        SubtokenDisabled,
<<<<<<< HEAD
        /// Invalid lease beneficiary to register the leased network.
        InvalidLeaseBeneficiary,
        /// Lease cannot end in the past.
        LeaseCannotEndInThePast,
        /// Couldn't find the lease netuid.
        LeaseNetuidNotFound,
        /// Lease does not exist.
        LeaseDoesNotExist,
        /// Lease has no end block.
        LeaseHasNoEndBlock,
        /// Lease has not ended.
        LeaseHasNotEnded,
        /// An overflow occurred.
        Overflow,
        /// Beneficiary does not own hotkey.
        BeneficiaryDoesNotOwnHotkey,
        /// Expected beneficiary origin.
        ExpectedBeneficiaryOrigin,
=======
        /// Estimating the maximum stake for limited staking operations returned zero.
        ZeroMaxStakeAmount,
        /// Invalid netuid duplication
        SameNetuid,
>>>>>>> ef3698a2
    }
}<|MERGE_RESOLUTION|>--- conflicted
+++ resolved
@@ -210,7 +210,10 @@
         InvalidRecoveredPublicKey,
         /// SubToken disabled now
         SubtokenDisabled,
-<<<<<<< HEAD
+        /// Estimating the maximum stake for limited staking operations returned zero.
+        ZeroMaxStakeAmount,
+        /// Invalid netuid duplication
+        SameNetuid,
         /// Invalid lease beneficiary to register the leased network.
         InvalidLeaseBeneficiary,
         /// Lease cannot end in the past.
@@ -229,11 +232,5 @@
         BeneficiaryDoesNotOwnHotkey,
         /// Expected beneficiary origin.
         ExpectedBeneficiaryOrigin,
-=======
-        /// Estimating the maximum stake for limited staking operations returned zero.
-        ZeroMaxStakeAmount,
-        /// Invalid netuid duplication
-        SameNetuid,
->>>>>>> ef3698a2
     }
 }