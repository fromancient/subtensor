use frame_support::pallet_macros::pallet_section;

/// A [`pallet_section`] that defines the errors for a pallet.
/// This can later be imported into the pallet using [`import_section`].
#[pallet_section]
mod errors {
    #[derive(PartialEq)]
    #[pallet::error]
    pub enum Error<T> {
        /// The subnet does not exist.
        SubNetworkDoesNotExist,
        /// The root network does not exist.
        RootNetworkDoesNotExist,
        /// The user is trying to serve an axon which is not of type 4 (IPv4) or 6 (IPv6).
        InvalidIpType,
        /// An invalid IP address is passed to the serve function.
        InvalidIpAddress,
        /// An invalid port is passed to the serve function.
        InvalidPort,
        /// The hotkey is not registered in subnet
        HotKeyNotRegisteredInSubNet,
        /// The hotkey does not exists
        HotKeyAccountNotExists,
        /// The hotkey is not registered in any subnet.
        HotKeyNotRegisteredInNetwork,
        /// Request to stake, unstake or subscribe is made by a coldkey that is not associated with
        /// the hotkey account.
        NonAssociatedColdKey,
        /// DEPRECATED: Stake amount to withdraw is zero.
        // StakeToWithdrawIsZero,
        /// The caller does not have enought stake to perform this action.
        NotEnoughStake,
        /// The caller is requesting removing more stake than there exists in the staking account.
        /// See: "[remove_stake()]".
        NotEnoughStakeToWithdraw,
        /// The caller is requesting to set weights but the caller has less than minimum stake
        /// required to set weights (less than WeightsMinStake).
        NotEnoughStakeToSetWeights,
        /// The parent hotkey doesn't have enough own stake to set childkeys.
        NotEnoughStakeToSetChildkeys,
        /// The caller is requesting adding more stake than there exists in the coldkey account.
        /// See: "[add_stake()]"
        NotEnoughBalanceToStake,
        /// The caller is trying to add stake, but for some reason the requested amount could not be
        /// withdrawn from the coldkey account.
        BalanceWithdrawalError,
        /// Unsuccessfully withdraw, balance could be zero (can not make account exist) after
        /// withdrawal.
        ZeroBalanceAfterWithdrawn,
        /// The caller is attempting to set non-self weights without being a permitted validator.
        NeuronNoValidatorPermit,
        /// The caller is attempting to set the weight keys and values but these vectors have
        /// different size.
        WeightVecNotEqualSize,
        /// The caller is attempting to set weights with duplicate UIDs in the weight matrix.
        DuplicateUids,
        /// The caller is attempting to set weight to at least one UID that does not exist in the
        /// metagraph.
        UidVecContainInvalidOne,
        /// The dispatch is attempting to set weights on chain with fewer elements than are allowed.
        WeightVecLengthIsLow,
        /// Number of registrations in this block exceeds the allowed number (i.e., exceeds the
        /// subnet hyperparameter "max_regs_per_block").
        TooManyRegistrationsThisBlock,
        /// The caller is requesting registering a neuron which already exists in the active set.
        HotKeyAlreadyRegisteredInSubNet,
        /// The new hotkey is the same as old one
        NewHotKeyIsSameWithOld,
        /// The supplied PoW hash block is in the future or negative.
        InvalidWorkBlock,
        /// The supplied PoW hash block does not meet the network difficulty.
        InvalidDifficulty,
        /// The supplied PoW hash seal does not match the supplied work.
        InvalidSeal,
        /// The dispatch is attempting to set weights on chain with weight value exceeding the
        /// MaxWeightLimit (max_weight_limit subnet hyperparameter).
        MaxWeightExceeded,
        /// The hotkey is attempting to become a delegate when the hotkey is already a delegate.
        HotKeyAlreadyDelegate,
        /// A transactor exceeded the rate limit for setting weights.
        SettingWeightsTooFast,
        /// A validator is attempting to set weights from a validator with incorrect weight version.
        IncorrectWeightVersionKey,
        /// An axon or prometheus serving exceeded the rate limit for a registered neuron.
        ServingRateLimitExceeded,
        /// The caller is attempting to set weights with more UIDs than allowed.
        UidsLengthExceedUidsInSubNet, // 32
        /// A transactor exceeded the rate limit for add network transaction.
        NetworkTxRateLimitExceeded,
        /// A transactor exceeded the rate limit for delegate transaction.
        DelegateTxRateLimitExceeded,
        /// A transactor exceeded the rate limit for setting or swapping hotkey.
        HotKeySetTxRateLimitExceeded,
        /// A transactor exceeded the rate limit for staking.
        StakingRateLimitExceeded,
        /// Registration is disabled.
        SubNetRegistrationDisabled,
        /// The number of registration attempts exceeded the allowed number in the interval.
        TooManyRegistrationsThisInterval,
        /// The hotkey is required to be the origin.
        TransactorAccountShouldBeHotKey,
        /// A hotkey is attempting to do something only senate members can do.
        NotSenateMember,
        /// Faucet is disabled.
        FaucetDisabled,
        /// Not a subnet owner.
        NotSubnetOwner,
        /// Operation is not permitted on the root subnet.
        RegistrationNotPermittedOnRootSubnet,
        /// A hotkey with too little stake is attempting to join the root subnet.
        StakeTooLowForRoot,
        /// All subnets are in the immunity period.
        AllNetworksInImmunity,
        /// Not enough balance to pay swapping hotkey.
        NotEnoughBalanceToPaySwapHotKey,
        /// Netuid does not match for setting root network weights.
        NotRootSubnet,
        /// Can not set weights for the root network.
        CanNotSetRootNetworkWeights,
        /// No neuron ID is available.
        NoNeuronIdAvailable,
        /// Delegate take is too low.
        DelegateTakeTooLow,
        /// Delegate take is too high.
        DelegateTakeTooHigh,
        /// No commit found for the provided hotkey+netuid combination when attempting to reveal the
        /// weights.
        NoWeightsCommitFound,
        /// Committed hash does not equal the hashed reveal data.
        InvalidRevealCommitHashNotMatch,
        /// Attempting to call set_weights when commit/reveal is enabled
        CommitRevealEnabled,
        /// Attemtping to commit/reveal weights when disabled.
        CommitRevealDisabled,
        /// Not able to join the senate.
        CouldNotJoinSenate,
        /// Attempting to set alpha high/low while disabled
        LiquidAlphaDisabled,
        /// Alpha high is too low: alpha_high > 0.8
        AlphaHighTooLow,
        /// Alpha low is out of range: alpha_low > 0 && alpha_low < 0.8
        AlphaLowOutOfRange,
        /// The coldkey has already been swapped
        ColdKeyAlreadyAssociated,
        /// The coldkey balance is not enough to pay for the swap
        NotEnoughBalanceToPaySwapColdKey,
        /// The coldkey is in arbitration
        ColdkeyIsInArbitration,
        /// Attempting to set an invalid child for a hotkey on a network.
        InvalidChild,
        /// Duplicate child when setting children.
        DuplicateChild,
        /// Proportion overflow when setting children.
        ProportionOverflow,
        /// Too many children MAX 5.
        TooManyChildren,
        /// Default transaction rate limit exceeded.
        TxRateLimitExceeded,
        /// Swap already scheduled.
        SwapAlreadyScheduled,
        /// failed to swap coldkey
        FailedToSchedule,
        /// New coldkey is hotkey
        NewColdKeyIsHotkey,
        /// Childkey take is invalid.
        InvalidChildkeyTake,
        /// Childkey take rate limit exceeded.
        TxChildkeyTakeRateLimitExceeded,
        /// Invalid identity.
        InvalidIdentity,
        /// Trying to register a subnet into a mechanism that does not exist.
        MechanismDoesNotExist,
        /// Trying to unstake your lock amount.
        CannotUnstakeLock,
        /// Trying to perform action on non-existent subnet.
        SubnetNotExists,
        /// Maximum commit limit reached
        TooManyUnrevealedCommits,
        /// Attempted to reveal weights that are expired.
        ExpiredWeightCommit,
        /// Attempted to reveal weights too early.
        RevealTooEarly,
        /// Attempted to batch reveal weights with mismatched vector input lenghts.
        InputLengthsUnequal,
        /// A transactor exceeded the rate limit for setting weights.
        CommittingWeightsTooFast,
        /// Stake amount is too low.
        AmountTooLow,
        /// Not enough liquidity.
        InsufficientLiquidity,
        /// Slippage is too high for the transaction.
        SlippageTooHigh,
        /// Subnet disallows transfer.
        TransferDisallowed,
        /// Activity cutoff is being set too low.
        ActivityCutoffTooLow,
        /// Call is disabled
        CallDisabled,
        /// FirstEmissionBlockNumber is already set.
        FirstEmissionBlockNumberAlreadySet,
        /// need wait for more blocks to accept the start call extrinsic.
        NeedWaitingMoreBlocksToStarCall,
        /// Not enough AlphaOut on the subnet to recycle
        NotEnoughAlphaOutToRecycle,
        /// Cannot burn or recycle TAO from root subnet
        CannotBurnOrRecycleOnRootSubnet,
        /// Public key cannot be recovered.
        UnableToRecoverPublicKey,
        /// Recovered public key is invalid.
        InvalidRecoveredPublicKey,
        /// SubToken disabled now
        SubtokenDisabled,
        /// Too frequent hotkey swap on subnet
        HotKeySwapOnSubnetIntervalNotPassed,
        /// Zero max stake amount
        ZeroMaxStakeAmount,
        /// Invalid netuid duplication
        SameNetuid,
        /// The caller does not have enough balance for the operation.
        InsufficientBalance,
<<<<<<< HEAD
        /// Invalid lease beneficiary to register the leased network.
        InvalidLeaseBeneficiary,
        /// Lease cannot end in the past.
        LeaseCannotEndInThePast,
        /// Couldn't find the lease netuid.
        LeaseNetuidNotFound,
        /// Lease does not exist.
        LeaseDoesNotExist,
        /// Lease has no end block.
        LeaseHasNoEndBlock,
        /// Lease has not ended.
        LeaseHasNotEnded,
        /// An overflow occurred.
        Overflow,
        /// Beneficiary does not own hotkey.
        BeneficiaryDoesNotOwnHotkey,
        /// Expected beneficiary origin.
        ExpectedBeneficiaryOrigin,
=======
        /// Too frequent staking operations
        StakingOperationRateLimitExceeded,
>>>>>>> 8370a8e0
    }
}<|MERGE_RESOLUTION|>--- conflicted
+++ resolved
@@ -218,7 +218,8 @@
         SameNetuid,
         /// The caller does not have enough balance for the operation.
         InsufficientBalance,
-<<<<<<< HEAD
+        /// Too frequent staking operations
+        StakingOperationRateLimitExceeded,
         /// Invalid lease beneficiary to register the leased network.
         InvalidLeaseBeneficiary,
         /// Lease cannot end in the past.
@@ -237,9 +238,5 @@
         BeneficiaryDoesNotOwnHotkey,
         /// Expected beneficiary origin.
         ExpectedBeneficiaryOrigin,
-=======
-        /// Too frequent staking operations
-        StakingOperationRateLimitExceeded,
->>>>>>> 8370a8e0
     }
 }