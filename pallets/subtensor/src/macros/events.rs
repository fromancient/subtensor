use frame_support::pallet_macros::pallet_section;

/// A [`pallet_section`] that defines the events for a pallet.
/// This can later be imported into the pallet using [`import_section`].
#[pallet_section]
mod events {
    #[pallet::event]
    #[pallet::generate_deposit(pub(super) fn deposit_event)]
    pub enum Event<T: Config> {
        /// a new network is added.
        NetworkAdded(u16, u16),
        /// a network is removed.
        NetworkRemoved(u16),
        /// stake has been transferred from the a coldkey account onto the hotkey staking account.
        StakeAdded(T::AccountId, u64),
        /// stake has been removed from the hotkey staking account onto the coldkey account.
        StakeRemoved(T::AccountId, u64),
        /// a caller successfully sets their weights on a subnetwork.
        WeightsSet(u16, u16),
        /// a new neuron account has been registered to the chain.
        NeuronRegistered(u16, u16, T::AccountId),
        /// multiple uids have been concurrently registered.
        BulkNeuronsRegistered(u16, u16),
        /// FIXME: Not used yet
        BulkBalancesSet(u16, u16),
        /// max allowed uids has been set for a subnetwork.
        MaxAllowedUidsSet(u16, u16),
        /// the max weight limit has been set for a subnetwork.
        MaxWeightLimitSet(u16, u16),
        /// the difficulty has been set for a subnet.
        DifficultySet(u16, u64),
        /// the adjustment interval is set for a subnet.
        AdjustmentIntervalSet(u16, u16),
        /// registration per interval is set for a subnet.
        RegistrationPerIntervalSet(u16, u16),
        /// we set max registrations per block.
        MaxRegistrationsPerBlockSet(u16, u16),
        /// an activity cutoff is set for a subnet.
        ActivityCutoffSet(u16, u16),
        /// Rho value is set.
        RhoSet(u16, u16),
        /// Kappa is set for a subnet.
        KappaSet(u16, u16),
        /// minimum allowed weight is set for a subnet.
        MinAllowedWeightSet(u16, u16),
        /// the validator pruning length has been set.
        ValidatorPruneLenSet(u16, u64),
        /// the scaling law power has been set for a subnet.
        ScalingLawPowerSet(u16, u16),
        /// weights set rate limit has been set for a subnet.
        WeightsSetRateLimitSet(u16, u64),
        /// immunity period is set for a subnet.
        ImmunityPeriodSet(u16, u16),
        /// bonds moving average is set for a subnet.
        BondsMovingAverageSet(u16, u64),
        /// setting the max number of allowed validators on a subnet.
        MaxAllowedValidatorsSet(u16, u16),
        /// the axon server information is added to the network.
        AxonServed(u16, T::AccountId),
        /// the prometheus server information is added to the network.
        PrometheusServed(u16, T::AccountId),
        /// emission ratios for all networks is set.
        EmissionValuesSet(),
        /// a hotkey has become a delegate.
        DelegateAdded(T::AccountId, T::AccountId, u16),
        /// the default take is set.
        DefaultTakeSet(u16),
        /// weights version key is set for a network.
        WeightsVersionKeySet(u16, u64),
        /// setting min difficulty on a network.
        MinDifficultySet(u16, u64),
        /// setting max difficulty on a network.
        MaxDifficultySet(u16, u64),
        /// setting the prometheus serving rate limit.
        ServingRateLimitSet(u16, u64),
        /// setting burn on a network.
        BurnSet(u16, u64),
        /// setting max burn on a network.
        MaxBurnSet(u16, u64),
        /// setting min burn on a network.
        MinBurnSet(u16, u64),
        /// setting the transaction rate limit.
        TxRateLimitSet(u64),
        /// setting the delegate take transaction rate limit.
        TxDelegateTakeRateLimitSet(u64),
        /// setting the childkey take transaction rate limit.
        TxChildKeyTakeRateLimitSet(u64),
        /// minimum childkey take set
        MinChildKeyTakeSet(u16),
        /// maximum childkey take set
        MaxChildKeyTakeSet(u16),
        /// childkey take set
        ChildKeyTakeSet(T::AccountId, u16),
        /// a sudo call is done.
        Sudid(DispatchResult),
        /// registration is allowed/disallowed for a subnet.
        RegistrationAllowed(u16, bool),
        /// POW registration is allowed/disallowed for a subnet.
        PowRegistrationAllowed(u16, bool),
        /// setting tempo on a network
        TempoSet(u16, u16),
        /// setting the RAO recycled for registration.
        RAORecycledForRegistrationSet(u16, u64),
        /// min stake is set for validators to set weights.
        WeightsMinStake(u64),
        /// setting the minimum required stake amount for senate registration.
        SenateRequiredStakePercentSet(u64),
        /// setting the adjustment alpha on a subnet.
        AdjustmentAlphaSet(u16, u64),
        /// the faucet it called on the test net.
        Faucet(T::AccountId, u64),
        /// the subnet owner cut is set.
        SubnetOwnerCutSet(u16),
        /// the network creation rate limit is set.
        NetworkRateLimitSet(u64),
        /// the network immunity period is set.
        NetworkImmunityPeriodSet(u64),
        /// the network minimum locking cost is set.
        NetworkMinLockCostSet(u64),
        /// the maximum number of subnets is set
        SubnetLimitSet(u16),
        /// the lock cost reduction is set
        NetworkLockCostReductionIntervalSet(u64),
        /// the take for a delegate is decreased.
        TakeDecreased(T::AccountId, T::AccountId, u16),
        /// the take for a delegate is increased.
        TakeIncreased(T::AccountId, T::AccountId, u16),
        /// the hotkey is swapped
        HotkeySwapped {
            /// the account ID of coldkey
            coldkey: T::AccountId,
            /// the account ID of old hotkey
            old_hotkey: T::AccountId,
            /// the account ID of new hotkey
            new_hotkey: T::AccountId,
        },
        /// maximum delegate take is set by sudo/admin transaction
        MaxDelegateTakeSet(u16),
        /// minimum delegate take is set by sudo/admin transaction
        MinDelegateTakeSet(u16),
        /// the target stakes per interval is set by sudo/admin transaction
        TargetStakesPerIntervalSet(u64),
        /// a member of the senate is adjusted
        SenateAdjusted {
            /// the account ID of the old senate member, if any
            old_member: Option<T::AccountId>,
            /// the account ID of the new senate member
            new_member: T::AccountId,
        },
        /// A coldkey has been swapped
        ColdkeySwapped {
            /// the account ID of old coldkey
            old_coldkey: T::AccountId,
            /// the account ID of new coldkey
            new_coldkey: T::AccountId,
        },
        /// All balance of a hotkey has been unstaked and transferred to a new coldkey
        AllBalanceUnstakedAndTransferredToNewColdkey {
            /// The account ID of the current coldkey
            current_coldkey: T::AccountId,
            /// The account ID of the new coldkey
            new_coldkey: T::AccountId,
            /// The total balance of the hotkey
            total_balance: <<T as Config>::Currency as fungible::Inspect<
                <T as frame_system::Config>::AccountId,
            >>::Balance,
        },
        /// A coldkey swap has been scheduled
        ColdkeySwapScheduled {
            /// The account ID of the old coldkey
            old_coldkey: T::AccountId,
            /// The account ID of the new coldkey
            new_coldkey: T::AccountId,
            /// The arbitration block for the coldkey swap
            execution_block: BlockNumberFor<T>,
        },
        /// The arbitration period has been extended
        ArbitrationPeriodExtended {
            /// The account ID of the coldkey
            coldkey: T::AccountId,
        },
        /// The children of a hotkey have been set
        SetChildren(T::AccountId, u16, Vec<(u64, T::AccountId)>),
        /// The hotkey emission tempo has been set
        HotkeyEmissionTempoSet(u64),
        /// The network maximum stake has been set
        NetworkMaxStakeSet(u16, u64),
        /// The identity of a coldkey has been set
        ChainIdentitySet(T::AccountId),
<<<<<<< HEAD
        /// The identity of a subnet has been set
        SubnetIdentitySet(u16),
        /// The identity of a subnet has been removed
        SubnetIdentityRemoved(u16),
=======
        /// A dissolve network extrinsic scheduled.
        DissolveNetworkScheduled {
            /// The account ID schedule the dissolve network extrisnic
            account: T::AccountId,
            /// network ID will be dissolved
            netuid: u16,
            /// extrinsic execution block number
            execution_block: BlockNumberFor<T>,
        },
>>>>>>> 4ebbf92c
    }
}<|MERGE_RESOLUTION|>--- conflicted
+++ resolved
@@ -187,12 +187,10 @@
         NetworkMaxStakeSet(u16, u64),
         /// The identity of a coldkey has been set
         ChainIdentitySet(T::AccountId),
-<<<<<<< HEAD
         /// The identity of a subnet has been set
         SubnetIdentitySet(u16),
         /// The identity of a subnet has been removed
         SubnetIdentityRemoved(u16),
-=======
         /// A dissolve network extrinsic scheduled.
         DissolveNetworkScheduled {
             /// The account ID schedule the dissolve network extrisnic
@@ -202,6 +200,5 @@
             /// extrinsic execution block number
             execution_block: BlockNumberFor<T>,
         },
->>>>>>> 4ebbf92c
     }
 }