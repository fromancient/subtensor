--- conflicted
+++ resolved
@@ -87,15 +87,11 @@
                 // Remove all zero value entries in TotalHotkeyAlpha
                 .saturating_add(migrations::migrate_remove_zero_total_hotkey_alpha::migrate_remove_zero_total_hotkey_alpha::<T>())
                 // Wipe existing items to prevent bad decoding for new type
-<<<<<<< HEAD
-                .saturating_add(migrations::migrate_upgrade_revealed_commitments::migrate_upgrade_revealed_commitments::<T>());
-=======
                 .saturating_add(migrations::migrate_upgrade_revealed_commitments::migrate_upgrade_revealed_commitments::<T>())
                 // Set subtoken enabled for all existed subnets
                 .saturating_add(migrations::migrate_set_subtoken_enabled::migrate_set_subtoken_enabled::<T>())
                 // Remove all entries in TotalHotkeyColdkeyStakesThisInterval
                 .saturating_add(migrations::migrate_remove_total_hotkey_coldkey_stakes_this_interval::migrate_remove_total_hotkey_coldkey_stakes_this_interval::<T>());
->>>>>>> 8b5ea1a3
             weight
         }
 
