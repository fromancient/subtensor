use frame_support::pallet_macros::pallet_section;

/// A [`pallet_section`] that defines the events for a pallet.
/// This can later be imported into the pallet using [`import_section`].
#[pallet_section]
mod hooks {
    // ================
    // ==== Hooks =====
    // ================
    #[pallet::hooks]
    impl<T: Config> Hooks<BlockNumberFor<T>> for Pallet<T> {
        // ---- Called on the initialization of this pallet. (the order of on_finalize calls is determined in the runtime)
        //
        // # Args:
        // 	* 'n': (BlockNumberFor<T>):
        // 		- The number of the block we are initializing.
        fn on_initialize(_block_number: BlockNumberFor<T>) -> Weight {
            let block_step_result = Self::block_step();
            match block_step_result {
                Ok(_) => {
                    // --- If the block step was successful, return the weight.
                    log::debug!("Successfully ran block step.");
                    Weight::from_parts(110_634_229_000_u64, 0)
                        .saturating_add(T::DbWeight::get().reads(8304_u64))
                        .saturating_add(T::DbWeight::get().writes(110_u64))
                }
                Err(e) => {
                    // --- If the block step was unsuccessful, return the weight anyway.
                    log::error!("Error while stepping block: {:?}", e);
                    Weight::from_parts(110_634_229_000_u64, 0)
                        .saturating_add(T::DbWeight::get().reads(8304_u64))
                        .saturating_add(T::DbWeight::get().writes(110_u64))
                }
            }
        }

        fn on_runtime_upgrade() -> frame_support::weights::Weight {
            // --- Migrate storage
            let mut weight = frame_support::weights::Weight::from_parts(0, 0);

            // Hex encoded foundation coldkey
            let hex = hex_literal::hex![
                "feabaafee293d3b76dae304e2f9d885f77d2b17adab9e17e921b321eccd61c77"
            ];
            weight = weight
                // Initializes storage version (to 1)
                .saturating_add(migrations::migrate_to_v1_separate_emission::migrate_to_v1_separate_emission::<T>())
                // Storage version v1 -> v2
                .saturating_add(migrations::migrate_to_v2_fixed_total_stake::migrate_to_v2_fixed_total_stake::<T>())
                // Doesn't check storage version. TODO: Remove after upgrade
                .saturating_add(migrations::migrate_create_root_network::migrate_create_root_network::<T>())
                // Storage version v2 -> v3
                .saturating_add(migrations::migrate_transfer_ownership_to_foundation::migrate_transfer_ownership_to_foundation::<T>(
                    hex,
                ))
                // Storage version v3 -> v4
                .saturating_add(migrations::migrate_delete_subnet_21::migrate_delete_subnet_21::<T>())
                // Storage version v4 -> v5
                .saturating_add(migrations::migrate_delete_subnet_3::migrate_delete_subnet_3::<T>())
                // Doesn't check storage version. TODO: Remove after upgrade
                // Storage version v5 -> v6
                .saturating_add(migrations::migrate_total_issuance::migrate_total_issuance::<T>(false))
                // Populate OwnedHotkeys map for coldkey swap. Doesn't update storage vesion.
                // Storage version v6 -> v7
                .saturating_add(migrations::migrate_populate_owned_hotkeys::migrate_populate_owned::<T>())
                // Migrate Delegate Ids on chain
                .saturating_add(migrations::migrate_chain_identity::migrate_set_hotkey_identities::<T>())
                // Migrate Commit-Reval 2.0
                .saturating_add(migrations::migrate_commit_reveal_v2::migrate_commit_reveal_2::<T>())
                // Migrate to RAO
                .saturating_add(migrations::migrate_rao::migrate_rao::<T>())
				// Fix the IsNetworkMember map to be consistent with other storage maps
				.saturating_add(migrations::migrate_fix_is_network_member::migrate_fix_is_network_member::<T>())
				.saturating_add(migrations::migrate_subnet_volume::migrate_subnet_volume::<T>())
                // Upgrade identities to V2
                .saturating_add(migrations::migrate_identities_v2::migrate_identities_to_v2::<T>())
				// Set the min burn across all subnets to a new minimum
				.saturating_add(migrations::migrate_set_min_burn::migrate_set_min_burn::<T>())
				// Set the min difficulty across all subnets to a new minimum
				.saturating_add(migrations::migrate_set_min_difficulty::migrate_set_min_difficulty::<T>())
                // Remove Stake map entries
				.saturating_add(migrations::migrate_remove_stake_map::migrate_remove_stake_map::<T>())
                // Remove unused maps entries
				.saturating_add(migrations::migrate_remove_unused_maps_and_values::migrate_remove_unused_maps_and_values::<T>())
                // Set last emission block number for all existed subnets before start call feature applied
                .saturating_add(migrations::migrate_set_first_emission_block_number::migrate_set_first_emission_block_number::<T>())
                // Remove all zero value entries in TotalHotkeyAlpha
                .saturating_add(migrations::migrate_remove_zero_total_hotkey_alpha::migrate_remove_zero_total_hotkey_alpha::<T>())
                // Wipe existing items to prevent bad decoding for new type
<<<<<<< HEAD
                .saturating_add(migrations::migrate_upgrade_revealed_commitments::migrate_upgrade_revealed_commitments::<T>());
=======
                .saturating_add(migrations::migrate_upgrade_revealed_commitments::migrate_upgrade_revealed_commitments::<T>())
                // Set subtoken enabled for all existed subnets
                .saturating_add(migrations::migrate_set_subtoken_enabled::migrate_set_subtoken_enabled::<T>())
                ;
>>>>>>> 8b0c8832
            weight
        }

        #[cfg(feature = "try-runtime")]
        fn try_state(_n: BlockNumberFor<T>) -> Result<(), sp_runtime::TryRuntimeError> {
            Self::check_total_issuance()?;
            // Disabled: https://github.com/opentensor/subtensor/pull/1166
            // Self::check_total_stake()?;
            Ok(())
        }
    }
}<|MERGE_RESOLUTION|>--- conflicted
+++ resolved
@@ -87,14 +87,10 @@
                 // Remove all zero value entries in TotalHotkeyAlpha
                 .saturating_add(migrations::migrate_remove_zero_total_hotkey_alpha::migrate_remove_zero_total_hotkey_alpha::<T>())
                 // Wipe existing items to prevent bad decoding for new type
-<<<<<<< HEAD
-                .saturating_add(migrations::migrate_upgrade_revealed_commitments::migrate_upgrade_revealed_commitments::<T>());
-=======
                 .saturating_add(migrations::migrate_upgrade_revealed_commitments::migrate_upgrade_revealed_commitments::<T>())
                 // Set subtoken enabled for all existed subnets
                 .saturating_add(migrations::migrate_set_subtoken_enabled::migrate_set_subtoken_enabled::<T>())
                 ;
->>>>>>> 8b0c8832
             weight
         }
 
