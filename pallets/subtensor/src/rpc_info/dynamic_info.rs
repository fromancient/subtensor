use super::*;
extern crate alloc;
use codec::Compact;
use frame_support::pallet_prelude::{Decode, Encode};
use subtensor_macros::freeze_struct;

<<<<<<< HEAD
#[freeze_struct("6e369f6fe935112e")]
#[derive(Decode, Encode, PartialEq, Eq, Clone, Debug, TypeInfo)]
pub struct DynamicInfo<AccountId: TypeInfo + Encode + Decode> {
=======
#[freeze_struct("a5cdc80d655398e9")]
#[derive(Decode, Encode, PartialEq, Eq, Clone, Debug)]
pub struct DynamicInfo<T: Config> {
>>>>>>> 97be330a
    netuid: Compact<u16>,
    owner_hotkey: AccountId,
    owner_coldkey: AccountId,
    subnet_name: Vec<Compact<u8>>,
    token_symbol: Vec<Compact<u8>>,
    tempo: Compact<u16>,
    last_step: Compact<u64>,
    blocks_since_last_step: Compact<u64>,
    emission: Compact<u64>,
    alpha_in: Compact<u64>,
    alpha_out: Compact<u64>,
    tao_in: Compact<u64>,
    alpha_out_emission: Compact<u64>,
    alpha_in_emission: Compact<u64>,
    tao_in_emission: Compact<u64>,
    pending_alpha_emission: Compact<u64>,
    pending_root_emission: Compact<u64>,
    subnet_volume: Compact<u128>,
    network_registered_at: Compact<u64>,
    subnet_identity: Option<SubnetIdentity>,
}

impl<T: Config> Pallet<T> {
    pub fn get_dynamic_info(netuid: u16) -> Option<DynamicInfo<T::AccountId>> {
        if !Self::if_subnet_exist(netuid) {
            return None;
        }
        let last_step: u64 = LastMechansimStepBlock::<T>::get(netuid);
        let current_block: u64 = Pallet::<T>::get_current_block_as_u64();
        let blocks_since_last_step: u64 = current_block.saturating_sub(last_step);
        Some(DynamicInfo {
            netuid: netuid.into(),
            owner_hotkey: SubnetOwnerHotkey::<T>::get(netuid),
            owner_coldkey: SubnetOwner::<T>::get(netuid),
            subnet_name: Self::get_name_for_subnet(netuid)
                .into_iter()
                .map(Compact)
                .collect(),
            token_symbol: Self::get_symbol_for_subnet(netuid)
                .into_iter()
                .map(Compact)
                .collect(),
            tempo: Tempo::<T>::get(netuid).into(),
            last_step: last_step.into(),
            blocks_since_last_step: blocks_since_last_step.into(),
            emission: EmissionValues::<T>::get(netuid).into(),
            alpha_in: SubnetAlphaIn::<T>::get(netuid).into(),
            alpha_out: SubnetAlphaOut::<T>::get(netuid).into(),
            tao_in: SubnetTAO::<T>::get(netuid).into(),
            alpha_out_emission: SubnetAlphaOutEmission::<T>::get(netuid).into(),
            alpha_in_emission: SubnetAlphaInEmission::<T>::get(netuid).into(),
            tao_in_emission: SubnetTaoInEmission::<T>::get(netuid).into(),
            pending_alpha_emission: PendingEmission::<T>::get(netuid).into(),
            pending_root_emission: PendingRootDivs::<T>::get(netuid).into(),
            subnet_volume: SubnetVolume::<T>::get(netuid).into(),
            network_registered_at: NetworkRegisteredAt::<T>::get(netuid).into(),
            subnet_identity: SubnetIdentities::<T>::get(netuid),
        })
    }
    pub fn get_all_dynamic_info() -> Vec<Option<DynamicInfo<T::AccountId>>> {
        let netuids: Vec<u16> = Self::get_all_subnet_netuids();
        let mut dynamic_info = Vec::<Option<DynamicInfo<T::AccountId>>>::new();
        for netuid in netuids.clone().iter() {
            dynamic_info.push(Self::get_dynamic_info(*netuid));
        }
        dynamic_info
    }
}<|MERGE_RESOLUTION|>--- conflicted
+++ resolved
@@ -4,15 +4,9 @@
 use frame_support::pallet_prelude::{Decode, Encode};
 use subtensor_macros::freeze_struct;
 
-<<<<<<< HEAD
-#[freeze_struct("6e369f6fe935112e")]
+#[freeze_struct("a5cdc80d655398e9")]
 #[derive(Decode, Encode, PartialEq, Eq, Clone, Debug, TypeInfo)]
 pub struct DynamicInfo<AccountId: TypeInfo + Encode + Decode> {
-=======
-#[freeze_struct("a5cdc80d655398e9")]
-#[derive(Decode, Encode, PartialEq, Eq, Clone, Debug)]
-pub struct DynamicInfo<T: Config> {
->>>>>>> 97be330a
     netuid: Compact<u16>,
     owner_hotkey: AccountId,
     owner_coldkey: AccountId,
