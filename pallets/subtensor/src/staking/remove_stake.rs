use subtensor_swap_interface::{OrderType, SwapHandler};

use super::*;
use subtensor_runtime_common::{Alpha as AlphaCurrency, Currency, NetUid};

impl<T: Config> Pallet<T> {
    /// ---- The implementation for the extrinsic remove_stake: Removes stake from a hotkey account and adds it onto a coldkey.
    ///
    /// # Args:
    /// * 'origin': (<T as frame_system::Config>RuntimeOrigin):
    ///     -  The signature of the caller's coldkey.
    ///
    /// * 'hotkey' (T::AccountId):
    ///     -  The associated hotkey account.
    ///
    /// * 'netuid' (u16):
    ///     - Subnetwork UID
    ///
    /// * 'alpha_unstaked' (Alpha):
    ///     -  The amount of stake to be removed from the staking account.
    ///
    /// # Event:
    /// * StakeRemoved;
    ///     -  On the successfully removing stake from the hotkey account.
    ///
    /// # Raises:
    /// * 'NotRegistered':
    ///     -  Thrown if the account we are attempting to unstake from is non existent.
    ///
    /// * 'NonAssociatedColdKey':
    ///     -  Thrown if the coldkey does not own the hotkey we are unstaking from.
    ///
    /// * 'NotEnoughStakeToWithdraw':
    ///     -  Thrown if there is not enough stake on the hotkey to withdwraw this amount.
    ///
    /// * 'TxRateLimitExceeded':
    ///     -  Thrown if key has hit transaction rate limit
    ///
    pub fn do_remove_stake(
        origin: T::RuntimeOrigin,
        hotkey: T::AccountId,
        netuid: NetUid,
        alpha_unstaked: AlphaCurrency,
    ) -> dispatch::DispatchResult {
        // 1. We check the transaction is signed by the caller and retrieve the T::AccountId coldkey information.
        let coldkey = ensure_signed(origin)?;
        log::debug!(
            "do_remove_stake( origin:{:?} hotkey:{:?}, netuid: {:?}, alpha_unstaked:{:?} )",
            coldkey,
            hotkey,
            netuid,
            alpha_unstaked
        );

        Self::ensure_subtoken_enabled(netuid)?;

        // 2. Validate the user input
        Self::validate_remove_stake(
            &coldkey,
            &hotkey,
            netuid,
            alpha_unstaked,
            alpha_unstaked,
            false,
        )?;

<<<<<<< HEAD
        // 3. Swap the alpba to tao and update counters for this subnet.
        let tao_unstaked = Self::unstake_from_subnet(
=======
        // 3. Swap the alpha to tao and update counters for this subnet.
        let tao_unstaked: u64 = Self::unstake_from_subnet(
>>>>>>> c545a78f
            &hotkey,
            &coldkey,
            netuid,
            alpha_unstaked,
            T::SwapInterface::min_price(),
            false,
        )?;

        // 4. We add the balance to the coldkey. If the above fails we will not credit this coldkey.
        Self::add_balance_to_coldkey_account(&coldkey, tao_unstaked);

        // 5. If the stake is below the minimum, we clear the nomination from storage.
        Self::clear_small_nomination_if_required(&hotkey, &coldkey, netuid);

        // 6. Check if stake lowered below MinStake and remove Pending children if it did
        if Self::get_total_stake_for_hotkey(&hotkey) < StakeThreshold::<T>::get() {
            Self::get_all_subnet_netuids().iter().for_each(|netuid| {
                PendingChildKeys::<T>::remove(netuid, &hotkey);
            })
        }

        // Done and ok.
        Ok(())
    }

    /// ---- The implementation for the extrinsic unstake_all: Removes all stake from a hotkey account across all subnets and adds it onto a coldkey.
    ///
    /// # Args:
    /// * 'origin': (<T as frame_system::Config>RuntimeOrigin):
    ///     -  The signature of the caller's coldkey.
    ///
    /// * 'hotkey' (T::AccountId):
    ///     -  The associated hotkey account.
    ///
    /// # Event:
    /// * StakeRemoved;
    ///     -  On the successfully removing stake from the hotkey account.
    ///
    /// # Raises:
    /// * 'NotRegistered':
    ///     -  Thrown if the account we are attempting to unstake from is non existent.
    ///
    /// * 'NonAssociatedColdKey':
    ///     -  Thrown if the coldkey does not own the hotkey we are unstaking from.
    ///
    /// * 'NotEnoughStakeToWithdraw':
    ///     -  Thrown if there is not enough stake on the hotkey to withdraw this amount.
    ///
    /// * 'TxRateLimitExceeded':
    ///     -  Thrown if key has hit transaction rate limit
    ///
    pub fn do_unstake_all(
        origin: T::RuntimeOrigin,
        hotkey: T::AccountId,
    ) -> dispatch::DispatchResult {
        // 1. We check the transaction is signed by the caller and retrieve the T::AccountId coldkey information.
        let coldkey = ensure_signed(origin)?;
        log::debug!("do_unstake_all( origin:{:?} hotkey:{:?} )", coldkey, hotkey);

        // 2. Ensure that the hotkey account exists this is only possible through registration.
        ensure!(
            Self::hotkey_account_exists(&hotkey),
            Error::<T>::HotKeyAccountNotExists
        );

        // 3. Get all netuids.
        let netuids = Self::get_all_subnet_netuids();
        log::debug!("All subnet netuids: {:?}", netuids);

        // 4. Iterate through all subnets and remove stake.
        for netuid in netuids.into_iter() {
            if !SubtokenEnabled::<T>::get(netuid) {
                continue;
            }
            // Ensure that the hotkey has enough stake to withdraw.
            let alpha_unstaked =
                Self::get_stake_for_hotkey_and_coldkey_on_subnet(&hotkey, &coldkey, netuid);

            if Self::validate_remove_stake(
                &coldkey,
                &hotkey,
                netuid,
                alpha_unstaked,
                alpha_unstaked,
                false,
            )
            .is_err()
            {
                // Don't unstake from this netuid
                continue;
            }

            if !alpha_unstaked.is_zero() {
                // Swap the alpha to tao and update counters for this subnet.
                let tao_unstaked: u64 = Self::unstake_from_subnet(
                    &hotkey,
                    &coldkey,
                    netuid,
                    alpha_unstaked,
                    T::SwapInterface::min_price(),
                    false,
                )?;

                // Add the balance to the coldkey. If the above fails we will not credit this coldkey.
                Self::add_balance_to_coldkey_account(&coldkey, tao_unstaked);

                // If the stake is below the minimum, we clear the nomination from storage.
                Self::clear_small_nomination_if_required(&hotkey, &coldkey, netuid);
            }
        }

        // 5. Done and ok.
        Ok(())
    }

    /// ---- The implementation for the extrinsic unstake_all: Removes all stake from a hotkey account across all subnets and adds it onto a coldkey.
    ///
    /// # Args:
    /// * 'origin': (<T as frame_system::Config>RuntimeOrigin):
    ///     -  The signature of the caller's coldkey.
    ///
    /// * 'hotkey' (T::AccountId):
    ///     -  The associated hotkey account.
    ///
    /// # Event:
    /// * StakeRemoved;
    ///     -  On the successfully removing stake from the hotkey account.
    ///
    /// # Raises:
    /// * 'NotRegistered':
    ///     -  Thrown if the account we are attempting to unstake from is non existent.
    ///
    /// * 'NonAssociatedColdKey':
    ///     -  Thrown if the coldkey does not own the hotkey we are unstaking from.
    ///
    /// * 'NotEnoughStakeToWithdraw':
    ///     -  Thrown if there is not enough stake on the hotkey to withdraw this amount.
    ///
    /// * 'TxRateLimitExceeded':
    ///     -  Thrown if key has hit transaction rate limit
    ///
    pub fn do_unstake_all_alpha(
        origin: T::RuntimeOrigin,
        hotkey: T::AccountId,
    ) -> dispatch::DispatchResult {
        // 1. We check the transaction is signed by the caller and retrieve the T::AccountId coldkey information.
        let coldkey = ensure_signed(origin)?;
        log::debug!("do_unstake_all( origin:{:?} hotkey:{:?} )", coldkey, hotkey);

        // 2. Ensure that the hotkey account exists this is only possible through registration.
        ensure!(
            Self::hotkey_account_exists(&hotkey),
            Error::<T>::HotKeyAccountNotExists
        );

        // 3. Get all netuids.
        let netuids = Self::get_all_subnet_netuids();
        log::debug!("All subnet netuids: {:?}", netuids);

        // 4. Iterate through all subnets and remove stake.
        let mut total_tao_unstaked: u64 = 0;
        for netuid in netuids.into_iter() {
            if !SubtokenEnabled::<T>::get(netuid) {
                continue;
            }
            // If not Root network.
            if !netuid.is_root() {
                // Ensure that the hotkey has enough stake to withdraw.
                let alpha_unstaked =
                    Self::get_stake_for_hotkey_and_coldkey_on_subnet(&hotkey, &coldkey, netuid);

                if Self::validate_remove_stake(
                    &coldkey,
                    &hotkey,
                    netuid,
                    alpha_unstaked,
                    alpha_unstaked,
                    false,
                )
                .is_err()
                {
                    // Don't unstake from this netuid
                    continue;
                }

                if !alpha_unstaked.is_zero() {
                    // Swap the alpha to tao and update counters for this subnet.
                    let tao_unstaked = Self::unstake_from_subnet(
                        &hotkey,
                        &coldkey,
                        netuid,
                        alpha_unstaked,
                        T::SwapInterface::min_price(),
                        false,
                    )?;

                    // Increment total
                    total_tao_unstaked = total_tao_unstaked.saturating_add(tao_unstaked);

                    // If the stake is below the minimum, we clear the nomination from storage.
                    Self::clear_small_nomination_if_required(&hotkey, &coldkey, netuid);
                }
            }
        }

        // Stake into root.
        Self::stake_into_subnet(
            &hotkey,
            &coldkey,
            NetUid::ROOT,
            total_tao_unstaked,
            T::SwapInterface::max_price(),
            false, // no limit for Root subnet
        )?;

        // 5. Done and ok.
        Ok(())
    }

    /// ---- The implementation for the extrinsic remove_stake_limit: Removes stake from
    /// a hotkey on a subnet with a price limit.
    ///
    /// In case if slippage occurs and the price shall move beyond the limit
    /// price, the staking order may execute only partially or not execute
    /// at all.
    ///
    /// # Args:
    /// * 'origin': (<T as frame_system::Config>Origin):
    ///     - The signature of the caller's coldkey.
    ///
    /// * 'hotkey' (T::AccountId):
    ///     - The associated hotkey account.
    ///
    /// * 'netuid' (u16):
    ///     - Subnetwork UID
    ///
    /// * 'amount_unstaked' (u64):
    ///     - The amount of stake to be added to the hotkey staking account.
    ///
    ///  * 'limit_price' (u64):
    ///     - The limit price expressed in units of RAO per one Alpha.
    ///
    ///  * 'allow_partial' (bool):
    ///     - Allows partial execution of the amount. If set to false, this becomes
    ///       fill or kill type or order.
    ///
    /// # Event:
    /// * StakeRemoved;
    ///     - On the successfully removing stake from the hotkey account.
    ///
    /// # Raises:
    /// * 'NotRegistered':
    ///     - Thrown if the account we are attempting to unstake from is non existent.
    ///
    /// * 'NonAssociatedColdKey':
    ///     - Thrown if the coldkey does not own the hotkey we are unstaking from.
    ///
    /// * 'NotEnoughStakeToWithdraw':
    ///     - Thrown if there is not enough stake on the hotkey to withdwraw this amount.
    ///
    pub fn do_remove_stake_limit(
        origin: T::RuntimeOrigin,
        hotkey: T::AccountId,
        netuid: NetUid,
        alpha_unstaked: AlphaCurrency,
        limit_price: u64,
        allow_partial: bool,
    ) -> dispatch::DispatchResult {
        // 1. We check the transaction is signed by the caller and retrieve the T::AccountId coldkey information.
        let coldkey = ensure_signed(origin)?;
        log::debug!(
            "do_remove_stake( origin:{:?} hotkey:{:?}, netuid: {:?}, alpha_unstaked:{:?} )",
            coldkey,
            hotkey,
            netuid,
            alpha_unstaked
        );

        // 2. Calculate the maximum amount that can be executed with price limit
        let max_amount = Self::get_max_amount_remove(netuid, limit_price)?;
        let mut possible_alpha = alpha_unstaked;
        if possible_alpha > max_amount {
            possible_alpha = max_amount;
        }

        // 3. Validate the user input
        Self::validate_remove_stake(
            &coldkey,
            &hotkey,
            netuid,
            alpha_unstaked,
            max_amount,
            allow_partial,
        )?;

        // 4. Swap the alpha to tao and update counters for this subnet.
        let tao_unstaked = Self::unstake_from_subnet(
            &hotkey,
            &coldkey,
            netuid,
            possible_alpha,
            limit_price,
            false,
        )?;

        // 5. We add the balance to the coldkey. If the above fails we will not credit this coldkey.
        Self::add_balance_to_coldkey_account(&coldkey, tao_unstaked);

        // 6. If the stake is below the minimum, we clear the nomination from storage.
        Self::clear_small_nomination_if_required(&hotkey, &coldkey, netuid);

        // 7. Check if stake lowered below MinStake and remove Pending children if it did
        if Self::get_total_stake_for_hotkey(&hotkey) < StakeThreshold::<T>::get() {
            Self::get_all_subnet_netuids().iter().for_each(|netuid| {
                PendingChildKeys::<T>::remove(netuid, &hotkey);
            })
        }

        // Done and ok.
        Ok(())
    }

    // Returns the maximum amount of RAO that can be executed with price limit
    pub fn get_max_amount_remove(
        netuid: NetUid,
        limit_price: u64,
    ) -> Result<AlphaCurrency, Error<T>> {
        // Corner case: root and stao
        // There's no slippage for root or stable subnets, so if limit price is 1e9 rao or
        // lower, then max_amount equals u64::MAX, otherwise it is 0.
        if netuid.is_root() || SubnetMechanism::<T>::get(netuid) == 0 {
            if limit_price <= 1_000_000_000 {
                return Ok(AlphaCurrency::MAX);
            } else {
                return Err(Error::ZeroMaxStakeAmount);
            }
        }

        // Use reverting swap to estimate max limit amount
        let result = T::SwapInterface::swap(
            netuid.into(),
            OrderType::Sell,
            u64::MAX,
            limit_price,
            false,
            true,
        )
        .map(|r| r.amount_paid_in.saturating_add(r.fee_paid))
        .map_err(|_| Error::ZeroMaxStakeAmount)?;

        if result != 0 {
            Ok(result.into())
        } else {
            Err(Error::ZeroMaxStakeAmount)
        }
    }

    pub fn do_remove_stake_full_limit(
        origin: T::RuntimeOrigin,
        hotkey: T::AccountId,
        netuid: NetUid,
        limit_price: Option<u64>,
    ) -> DispatchResult {
        let coldkey = ensure_signed(origin.clone())?;

        let alpha_unstaked =
            Self::get_stake_for_hotkey_and_coldkey_on_subnet(&hotkey, &coldkey, netuid);

        if let Some(limit_price) = limit_price {
            Self::do_remove_stake_limit(origin, hotkey, netuid, alpha_unstaked, limit_price, false)
        } else {
            Self::do_remove_stake(origin, hotkey, netuid, alpha_unstaked)
        }
    }
}<|MERGE_RESOLUTION|>--- conflicted
+++ resolved
@@ -64,13 +64,8 @@
             false,
         )?;
 
-<<<<<<< HEAD
         // 3. Swap the alpba to tao and update counters for this subnet.
         let tao_unstaked = Self::unstake_from_subnet(
-=======
-        // 3. Swap the alpha to tao and update counters for this subnet.
-        let tao_unstaked: u64 = Self::unstake_from_subnet(
->>>>>>> c545a78f
             &hotkey,
             &coldkey,
             netuid,
