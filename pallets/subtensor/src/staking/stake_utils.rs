--- conflicted
+++ resolved
@@ -630,14 +630,9 @@
     /// Updates TaoIn, AlphaIn, and AlphaOut
     pub fn swap_tao_for_alpha(
         netuid: NetUid,
-<<<<<<< HEAD
         tao: TaoCurrency,
         price_limit: TaoCurrency,
-=======
-        tao: u64,
-        price_limit: u64,
         drop_fees: bool,
->>>>>>> 9709a179
     ) -> Result<SwapResult, DispatchError> {
         // Step 1: Get the mechanism type for the subnet (0 for Stable, 1 for Dynamic)
         let mechanism_id: u16 = SubnetMechanism::<T>::get(netuid);
@@ -645,15 +640,9 @@
             let swap_result = T::SwapInterface::swap(
                 netuid.into(),
                 OrderType::Buy,
-<<<<<<< HEAD
                 tao.into(),
                 price_limit.into(),
-                false,
-=======
-                tao,
-                price_limit,
                 drop_fees,
->>>>>>> 9709a179
                 false,
             )?;
             let alpha_decrease =
