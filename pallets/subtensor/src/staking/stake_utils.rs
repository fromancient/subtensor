--- conflicted
+++ resolved
@@ -1114,13 +1114,8 @@
                                 origin_netuid,
                                 &origin_hotkey,
                             ))
-<<<<<<< HEAD
                             .safe_div(I96F32::saturating_from_num(
                                 TotalHotkeyAlphaLastEpoch::<T>::get(&origin_hotkey, origin_netuid),
-=======
-                            .safe_div(U96F32::saturating_from_num(
-                                TotalHotkeyAlpha::<T>::get(&origin_hotkey, origin_netuid),
->>>>>>> 6e896f14
                             )),
                         )
                         .saturating_mul(Self::get_alpha_price(origin_netuid)) // fee needs to be in TAO
