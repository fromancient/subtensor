--- conflicted
+++ resolved
@@ -2,13 +2,9 @@
 use safe_math::*;
 use share_pool::{SharePool, SharePoolDataOperations};
 use sp_std::ops::Neg;
-<<<<<<< HEAD
 use substrate_fixed::types::{I64F64, I96F32, U64F64, U96F32};
+use subtensor_runtime_common::NetUid;
 use subtensor_swap_interface::{OrderType, SwapHandler, SwapResult};
-=======
-use substrate_fixed::types::{I64F64, I96F32, U64F64, U96F32, U110F18};
-use subtensor_runtime_common::NetUid;
->>>>>>> 1f41b5ec
 
 impl<T: Config> Pallet<T> {
     /// Retrieves the total alpha issuance for a given subnet.
@@ -25,37 +21,7 @@
         SubnetAlphaIn::<T>::get(netuid).saturating_add(SubnetAlphaOut::<T>::get(netuid))
     }
 
-<<<<<<< HEAD
-    pub fn get_moving_alpha_price(netuid: u16) -> U96F32 {
-=======
-    /// Calculates the price of alpha for a given subnet.
-    ///
-    /// This function determines the price of alpha by dividing the total TAO
-    /// reserves by the total alpha reserves (`SubnetAlphaIn`) for the specified subnet.
-    /// If the alpha reserves are zero, the function returns zero to avoid division by zero.
-    ///
-    /// # Arguments
-    /// * `netuid` - The unique identifier of the subnet.
-    ///
-    /// # Returns
-    /// * `I96F32` - The price of alpha for the specified subnet.
-    pub fn get_alpha_price(netuid: NetUid) -> U96F32 {
-        if netuid.is_root() {
-            return U96F32::saturating_from_num(1.0); // Root.
-        }
-        if SubnetMechanism::<T>::get(netuid) == 0 {
-            return U96F32::saturating_from_num(1.0); // Stable
-        }
-        if SubnetAlphaIn::<T>::get(netuid) == 0 {
-            U96F32::saturating_from_num(0)
-        } else {
-            U96F32::saturating_from_num(SubnetTAO::<T>::get(netuid))
-                .checked_div(U96F32::saturating_from_num(SubnetAlphaIn::<T>::get(netuid)))
-                .unwrap_or(U96F32::saturating_from_num(0))
-        }
-    }
     pub fn get_moving_alpha_price(netuid: NetUid) -> U96F32 {
->>>>>>> 1f41b5ec
         let one = U96F32::saturating_from_num(1.0);
         if netuid.is_root() {
             // Root.
@@ -642,63 +608,14 @@
         actual_alpha.neg().max(0).unsigned_abs()
     }
 
-<<<<<<< HEAD
     /// Swaps TAO for the alpha token on the subnet.
     ///
     /// Updates TaoIn, AlphaIn, and AlphaOut
     pub fn swap_tao_for_alpha(
-        netuid: u16,
+        netuid: NetUid,
         tao: u64,
         price_limit: u64,
     ) -> Result<SwapResult, DispatchError> {
-=======
-    /// Calculates Some(Alpha) returned from pool by staking operation
-    /// if liquidity allows that. If not, returns None.
-    ///
-    /// If new alpha_reserve is about to drop below DefaultMinimumPoolLiquidity,
-    /// then don't do it.
-    ///
-    pub fn sim_swap_tao_for_alpha(netuid: NetUid, tao: u64) -> Option<u64> {
-        // Step 1: Get the mechanism type for the subnet (0 for Stable, 1 for Dynamic)
-        let mechanism_id: u16 = SubnetMechanism::<T>::get(netuid);
-        // Step 2: Initialized vars.
-        if mechanism_id == 1 {
-            // Step 3.a.1: Dynamic mechanism calculations
-            let tao_reserves: U110F18 = U110F18::saturating_from_num(SubnetTAO::<T>::get(netuid));
-            let alpha_reserves: U110F18 =
-                U110F18::saturating_from_num(SubnetAlphaIn::<T>::get(netuid));
-            // Step 3.a.2: Compute constant product k = alpha * tao
-            let k: U110F18 = alpha_reserves.saturating_mul(tao_reserves);
-
-            // Calculate new alpha reserve
-            let new_alpha_reserves: U110F18 =
-                k.safe_div(tao_reserves.saturating_add(U110F18::saturating_from_num(tao)));
-
-            // Step 3.a.3: Calculate alpha staked using the constant product formula
-            // alpha_stake_recieved = current_alpha - (k / (current_tao + new_tao))
-            if new_alpha_reserves >= DefaultMinimumPoolLiquidity::<T>::get() {
-                Some(
-                    alpha_reserves
-                        .saturating_sub(new_alpha_reserves)
-                        .saturating_to_num::<u64>(),
-                )
-            } else {
-                None
-            }
-        } else {
-            // Step 3.b.1: Stable mechanism, just return the value 1:1
-            Some(tao)
-        }
-    }
-
-    /// Calculates Some(Tao) returned from pool by unstaking operation
-    /// if liquidity allows that. If not, returns None.
-    ///
-    /// If new tao_reserve is about to drop below DefaultMinimumPoolLiquidity,
-    /// then don't do it.
-    ///
-    pub fn sim_swap_alpha_for_tao(netuid: NetUid, alpha: u64) -> Option<u64> {
->>>>>>> 1f41b5ec
         // Step 1: Get the mechanism type for the subnet (0 for Stable, 1 for Dynamic)
         let mechanism_id: u16 = SubnetMechanism::<T>::get(netuid);
         if mechanism_id == 1 {
@@ -715,20 +632,7 @@
                     .unwrap_or(0),
             );
 
-<<<<<<< HEAD
             // Increase Alpha outstanding.
-=======
-    /// Swaps TAO for the alpha token on the subnet.
-    ///
-    /// Updates TaoIn, AlphaIn, and AlphaOut
-    pub fn swap_tao_for_alpha(netuid: NetUid, tao: u64) -> u64 {
-        if let Some(alpha) = Self::sim_swap_tao_for_alpha(netuid, tao) {
-            // Step 4. Decrease Alpha reserves.
-            SubnetAlphaIn::<T>::mutate(netuid, |total| {
-                *total = total.saturating_sub(alpha);
-            });
-            // Step 5: Increase Alpha outstanding.
->>>>>>> 1f41b5ec
             SubnetAlphaOut::<T>::mutate(netuid, |total| {
                 *total = total.saturating_add(swap_result.amount_paid_out);
             });
@@ -765,9 +669,8 @@
     /// Swaps a subnet's Alpha token for TAO.
     ///
     /// Updates TaoIn, AlphaIn, and AlphaOut
-<<<<<<< HEAD
     pub fn swap_alpha_for_tao(
-        netuid: u16,
+        netuid: NetUid,
         alpha: u64,
         price_limit: u64,
     ) -> Result<SwapResult, DispatchError> {
@@ -781,11 +684,6 @@
             // Increase only the protocol Alpha reserve. We only use the sum of
             // (SubnetAlphaIn + SubnetAlphaInProvided) in alpha_reserve(), so it is irrelevant
             // which one to increase.
-=======
-    pub fn swap_alpha_for_tao(netuid: NetUid, alpha: u64) -> u64 {
-        if let Some(tao) = Self::sim_swap_alpha_for_tao(netuid, alpha) {
-            // Step 4: Increase Alpha reserves.
->>>>>>> 1f41b5ec
             SubnetAlphaIn::<T>::mutate(netuid, |total| {
                 *total = total.saturating_add(swap_result.alpha_reserve_delta as u64);
             });
@@ -1208,109 +1106,43 @@
         Ok(())
     }
 
-<<<<<<< HEAD
     pub fn increase_provided_tao_reserve(netuid: NetUid, tao: u64) {
-        let netuid_u16: u16 = netuid.into();
-        SubnetTaoProvided::<T>::mutate(netuid_u16, |total| {
+        SubnetTaoProvided::<T>::mutate(netuid, |total| {
             *total = total.saturating_add(tao);
         });
     }
 
     pub fn decrease_provided_tao_reserve(netuid: NetUid, tao: u64) {
         // First, decrease SubnetTaoProvided, then deduct the rest from SubnetTAO
-        let netuid_u16: u16 = netuid.into();
-        let subnet_tao = SubnetTAO::<T>::get(netuid_u16);
-        let subnet_tao_provided = SubnetTaoProvided::<T>::get(netuid_u16);
+        let subnet_tao = SubnetTAO::<T>::get(netuid);
+        let subnet_tao_provided = SubnetTaoProvided::<T>::get(netuid);
         let remainder = subnet_tao_provided.saturating_sub(tao);
         let carry_over = tao.saturating_sub(subnet_tao_provided);
         if carry_over == 0 {
-            SubnetTaoProvided::<T>::set(netuid_u16, remainder);
+            SubnetTaoProvided::<T>::set(netuid, remainder);
         } else {
-            SubnetTaoProvided::<T>::set(netuid_u16, 0_u64);
-            SubnetTAO::<T>::set(netuid_u16, subnet_tao.saturating_sub(carry_over));
+            SubnetTaoProvided::<T>::set(netuid, 0_u64);
+            SubnetTAO::<T>::set(netuid, subnet_tao.saturating_sub(carry_over));
         }
     }
 
     pub fn increase_provided_alpha_reserve(netuid: NetUid, alpha: u64) {
-        let netuid_u16: u16 = netuid.into();
-        SubnetAlphaInProvided::<T>::mutate(netuid_u16, |total| {
+        SubnetAlphaInProvided::<T>::mutate(netuid, |total| {
             *total = total.saturating_add(alpha);
         });
     }
 
     pub fn decrease_provided_alpha_reserve(netuid: NetUid, alpha: u64) {
         // First, decrease SubnetAlphaInProvided, then deduct the rest from SubnetAlphaIn
-        let netuid_u16: u16 = netuid.into();
-        let subnet_alpha = SubnetAlphaIn::<T>::get(netuid_u16);
-        let subnet_alpha_provided = SubnetAlphaInProvided::<T>::get(netuid_u16);
+        let subnet_alpha = SubnetAlphaIn::<T>::get(netuid);
+        let subnet_alpha_provided = SubnetAlphaInProvided::<T>::get(netuid);
         let remainder = subnet_alpha_provided.saturating_sub(alpha);
         let carry_over = alpha.saturating_sub(subnet_alpha_provided);
         if carry_over == 0 {
-            SubnetAlphaInProvided::<T>::set(netuid_u16, remainder);
+            SubnetAlphaInProvided::<T>::set(netuid, remainder);
         } else {
-            SubnetAlphaInProvided::<T>::set(netuid_u16, 0_u64);
-            SubnetAlphaIn::<T>::set(netuid_u16, subnet_alpha.saturating_sub(carry_over));
-=======
-    pub(crate) fn calculate_staking_fee(
-        origin: Option<(&T::AccountId, NetUid)>,
-        _origin_coldkey: &T::AccountId,
-        destination: Option<(&T::AccountId, NetUid)>,
-        _destination_coldkey: &T::AccountId,
-        alpha_estimate: U96F32,
-    ) -> u64 {
-        match origin {
-            // If origin is defined, we are removing/moving stake
-            Some((origin_hotkey, origin_netuid)) => {
-                if let Some((_destination_hotkey, destination_netuid)) = destination {
-                    // This is a stake move/swap/transfer
-                    if destination_netuid == origin_netuid {
-                        // If destination is on the same subnet, use the default fee
-                        return DefaultStakingFee::<T>::get();
-                    }
-                }
-
-                if origin_netuid.is_root() || SubnetMechanism::<T>::get(origin_netuid) == 0 {
-                    // If the origin netuid is root, or the subnet mechanism is 0, use the default fee
-                    DefaultStakingFee::<T>::get()
-                } else {
-                    // Otherwise, calculate the fee based on the alpha estimate
-                    // Here we are using TotalHotkeyAlphaLastEpoch, which is exactly the value that
-                    // was used to calculate AlphaDividendsPerSubnet
-                    let tao_estimate = U96F32::saturating_from_num(
-                        Self::sim_swap_alpha_for_tao(
-                            origin_netuid,
-                            alpha_estimate.saturating_to_num::<u64>(),
-                        )
-                        .unwrap_or(0),
-                    );
-                    let mut fee = tao_estimate
-                        .saturating_mul(
-                            U96F32::saturating_from_num(AlphaDividendsPerSubnet::<T>::get(
-                                origin_netuid,
-                                &origin_hotkey,
-                            ))
-                            .safe_div(U96F32::saturating_from_num(
-                                TotalHotkeyAlphaLastEpoch::<T>::get(&origin_hotkey, origin_netuid),
-                            )),
-                        )
-                        .saturating_to_num::<u64>();
-
-                    // 0.005% per epoch matches to 44% annual in compound interest. Do not allow the fee
-                    // to be lower than that. (1.00005^(365*20) ~= 1.44)
-                    let apr_20_percent = U96F32::saturating_from_num(0.00005);
-                    fee = fee.max(
-                        tao_estimate
-                            .saturating_mul(apr_20_percent)
-                            .saturating_to_num::<u64>(),
-                    );
-
-                    // We should at least get DefaultStakingFee anyway
-                    fee.max(DefaultStakingFee::<T>::get())
-                }
-            }
-            // If origin is not defined, we are adding stake; use default fee
-            None => DefaultStakingFee::<T>::get(),
->>>>>>> 1f41b5ec
+            SubnetAlphaInProvided::<T>::set(netuid, 0_u64);
+            SubnetAlphaIn::<T>::set(netuid, subnet_alpha.saturating_sub(carry_over));
         }
     }
 }
