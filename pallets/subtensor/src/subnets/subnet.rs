--- conflicted
+++ resolved
@@ -141,13 +141,8 @@
         );
 
         // --- 5. Calculate and lock the required tokens.
-<<<<<<< HEAD
         let lock_amount = Self::get_network_lock_cost();
-        log::debug!("network lock_amount: {:?}", lock_amount);
-=======
-        let lock_amount: u64 = Self::get_network_lock_cost();
         log::debug!("network lock_amount: {lock_amount:?}");
->>>>>>> 1367c341
         ensure!(
             Self::can_remove_balance_from_coldkey_account(&coldkey, lock_amount.into()),
             Error::<T>::NotEnoughBalanceToStake
@@ -157,15 +152,9 @@
         let netuid_to_register = Self::get_next_netuid();
 
         // --- 7. Perform the lock operation.
-<<<<<<< HEAD
         let actual_tao_lock_amount =
             Self::remove_balance_from_coldkey_account(&coldkey, lock_amount.into())?;
-        log::debug!("actual_tao_lock_amount: {:?}", actual_tao_lock_amount);
-=======
-        let actual_tao_lock_amount: u64 =
-            Self::remove_balance_from_coldkey_account(&coldkey, lock_amount)?;
         log::debug!("actual_tao_lock_amount: {actual_tao_lock_amount:?}");
->>>>>>> 1367c341
 
         // --- 8. Set the lock amount for use to determine pricing.
         Self::set_network_last_lock(actual_tao_lock_amount);
