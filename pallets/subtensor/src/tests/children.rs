--- conflicted
+++ resolved
@@ -339,18 +339,9 @@
             Err(Error::<Test>::InvalidChild.into())
         );
         let child = U256::from(3);
-<<<<<<< HEAD
+        step_rate_limit(&TransactionType::SetChildren, netuid);
 
         mock_set_children(&coldkey, &hotkey, netuid, &vec![(u64::MAX, child)]);
-=======
-        step_rate_limit(&TransactionType::SetChildren, netuid);
-        assert_ok!(SubtensorModule::do_set_children(
-            RuntimeOrigin::signed(coldkey),
-            hotkey,
-            netuid,
-            vec![(u64::MAX, child)]
-        ));
->>>>>>> f1a78036
     })
 }
 
@@ -2281,19 +2272,10 @@
 
         // Step blocks to allow for emission distribution
         step_block(11);
+        step_rate_limit(&TransactionType::SetChildren, netuid);
 
         // Change parent-child relationships
-<<<<<<< HEAD
         mock_set_children(&coldkey_parent, &parent, netuid, &vec![(u64::MAX / 4, child1), (u64::MAX / 3, child2)]);
-=======
-        step_rate_limit(&TransactionType::SetChildren, netuid);
-        assert_ok!(SubtensorModule::do_set_children(
-            RuntimeOrigin::signed(coldkey_parent),
-            parent,
-            netuid,
-            vec![(u64::MAX / 4, child1), (u64::MAX / 3, child2)]
-        ));
->>>>>>> f1a78036
 
         // Run second epoch
         let hotkey_emission: Vec<(U256, u64, u64)> = SubtensorModule::epoch(netuid, hardcoded_emission);
@@ -3588,11 +3570,6 @@
     });
 }
 
-<<<<<<< HEAD
-// Test that min stake is enforced for setting children
-#[test]
-fn test_do_set_child_below_min_stake() {
-=======
 // 60: Test set_children rate limiting - Fail then succeed
 // This test ensures that an immediate second `set_children` transaction fails due to rate limiting:
 // - Sets up a network and registers a hotkey
@@ -3605,12 +3582,66 @@
 // SKIP_WASM_BUILD=1 RUST_LOG=info cargo test --test children -- test_set_children_rate_limit_fail_then_succeed --exact --nocapture
 #[test]
 fn test_set_children_rate_limit_fail_then_succeed() {
->>>>>>> f1a78036
     new_test_ext(1).execute_with(|| {
         let coldkey = U256::from(1);
         let hotkey = U256::from(2);
         let child = U256::from(3);
-<<<<<<< HEAD
+        let child2 = U256::from(4);
+        let netuid: u16 = 1;
+        let tempo = 13;
+
+        // Add network and register hotkey
+        add_network(netuid, tempo, 0);
+        register_ok_neuron(netuid, hotkey, coldkey, 0);
+
+        // First set_children transaction
+        mock_set_children(&coldkey, &hotkey, netuid, &vec![(100, child)]);
+
+        // Immediate second transaction should fail due to rate limit
+        assert_noop!(
+            SubtensorModule::do_schedule_children(
+                RuntimeOrigin::signed(coldkey),
+                hotkey,
+                netuid,
+                vec![(100, child2)]
+            ),
+            Error::<Test>::TxRateLimitExceeded
+        );
+
+        // Verify first children assignment remains
+        let children = SubtensorModule::get_children(&hotkey, netuid);
+        assert_eq!(children, vec![(100, child)]);
+
+        // Try again after rate limit period has passed
+        // Check rate limit
+        let limit = SubtensorModule::get_rate_limit(&TransactionType::SetChildren, netuid);
+
+        // Step that many blocks
+        step_block(limit as u16);
+
+        // Verify rate limit passes
+        assert!(SubtensorModule::passes_rate_limit_on_subnet(
+            &TransactionType::SetChildren,
+            &hotkey,
+            netuid
+        ));
+
+        // Try again
+        mock_set_children(&coldkey, &hotkey, netuid, &vec![(100, child2)]);
+
+        // Verify children assignment has changed
+        let children = SubtensorModule::get_children(&hotkey, netuid);
+        assert_eq!(children, vec![(100, child2)]);
+    });
+}
+
+// Test that min stake is enforced for setting children
+#[test]
+fn test_do_set_child_below_min_stake() {
+    new_test_ext(1).execute_with(|| {
+        let coldkey = U256::from(1);
+        let hotkey = U256::from(2);
+        let child = U256::from(3);
         let netuid: u16 = 1;
         let proportion: u64 = 1000;
 
@@ -3675,63 +3706,5 @@
         let pending_after = PendingChildKeys::<Test>::get(netuid, hotkey);
         assert_eq!(pending_after.0.len(), 0); // zero child vec
         assert_eq!(pending_after.1, 0); // zero cooldown block
-=======
-        let child2 = U256::from(4);
-        let netuid: u16 = 1;
-        let tempo = 13;
-
-        // Add network and register hotkey
-        add_network(netuid, tempo, 0);
-        register_ok_neuron(netuid, hotkey, coldkey, 0);
-
-        // First set_children transaction
-        assert_ok!(SubtensorModule::do_set_children(
-            RuntimeOrigin::signed(coldkey),
-            hotkey,
-            netuid,
-            vec![(100, child)]
-        ));
-
-        // Immediate second transaction should fail due to rate limit
-        assert_noop!(
-            SubtensorModule::do_set_children(
-                RuntimeOrigin::signed(coldkey),
-                hotkey,
-                netuid,
-                vec![(100, child2)]
-            ),
-            Error::<Test>::TxRateLimitExceeded
-        );
-
-        // Verify first children assignment remains
-        let children = SubtensorModule::get_children(&hotkey, netuid);
-        assert_eq!(children, vec![(100, child)]);
-
-        // Try again after rate limit period has passed
-        // Check rate limit
-        let limit = SubtensorModule::get_rate_limit(&TransactionType::SetChildren, netuid);
-
-        // Step that many blocks
-        step_block(limit as u16);
-
-        // Verify rate limit passes
-        assert!(SubtensorModule::passes_rate_limit_on_subnet(
-            &TransactionType::SetChildren,
-            &hotkey,
-            netuid
-        ));
-
-        // Try again
-        assert_ok!(SubtensorModule::do_set_children(
-            RuntimeOrigin::signed(coldkey),
-            hotkey,
-            netuid,
-            vec![(100, child2)]
-        ));
-
-        // Verify children assignment has changed
-        let children = SubtensorModule::get_children(&hotkey, netuid);
-        assert_eq!(children, vec![(100, child2)]);
->>>>>>> f1a78036
     });
 }