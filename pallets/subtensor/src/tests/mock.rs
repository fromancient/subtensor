#![allow(clippy::arithmetic_side_effects, clippy::unwrap_used)]
use crate::utils::rate_limiting::TransactionType;
use frame_support::dispatch::DispatchResultWithPostInfo;
use frame_support::traits::{Contains, Everything, InherentBuilder, InsideBoth};
use frame_support::weights::Weight;
use frame_support::weights::constants::RocksDbWeight;
use frame_support::{PalletId, derive_impl};
use frame_support::{
    assert_ok, parameter_types,
    traits::{Hooks, PrivilegeCmp},
};
use frame_system as system;
use frame_system::{EnsureNever, EnsureRoot, RawOrigin, limits, offchain::CreateTransactionBase};
use pallet_collective::MemberCount;
use sp_core::{ConstU64, Get, H256, U256, offchain::KeyTypeId};
use sp_runtime::Perbill;
use sp_runtime::{
    BuildStorage,
    traits::{BlakeTwo256, IdentityLookup},
};
<<<<<<< HEAD
use sp_std::{cell::RefCell, cmp::Ordering};
=======
use sp_std::cmp::Ordering;
use subtensor_runtime_common::NetUid;
>>>>>>> d2469645

use crate::*;

type Block = frame_system::mocking::MockBlock<Test>;

// Configure a mock runtime to test the pallet.
frame_support::construct_runtime!(
    pub enum Test
    {
        System: frame_system::{Pallet, Call, Config<T>, Storage, Event<T>} = 1,
        Balances: pallet_balances::{Pallet, Call, Config<T>, Storage, Event<T>} = 2,
        Triumvirate: pallet_collective::<Instance1>::{Pallet, Call, Storage, Origin<T>, Event<T>, Config<T>} = 3,
        TriumvirateMembers: pallet_membership::<Instance1>::{Pallet, Call, Storage, Event<T>, Config<T>} = 4,
        Senate: pallet_collective::<Instance2>::{Pallet, Call, Storage, Origin<T>, Event<T>, Config<T>} = 5,
        SenateMembers: pallet_membership::<Instance2>::{Pallet, Call, Storage, Event<T>, Config<T>} = 6,
        SubtensorModule: crate::{Pallet, Call, Storage, Event<T>} = 7,
        Utility: pallet_utility::{Pallet, Call, Storage, Event} = 8,
        Scheduler: pallet_scheduler::{Pallet, Call, Storage, Event<T>} = 9,
        Preimage: pallet_preimage::{Pallet, Call, Storage, Event<T>} = 10,
        Drand: pallet_drand::{Pallet, Call, Storage, Event<T>} = 11,
        Crowdloan: pallet_crowdloan::{Pallet, Call, Storage, Event<T>} = 12,
    }
);

#[allow(dead_code)]
pub type SubtensorCall = crate::Call<Test>;

#[allow(dead_code)]
pub type SubtensorEvent = crate::Event<Test>;

#[allow(dead_code)]
pub type BalanceCall = pallet_balances::Call<Test>;

#[allow(dead_code)]
pub type TestRuntimeCall = frame_system::Call<Test>;

pub const KEY_TYPE: KeyTypeId = KeyTypeId(*b"test");

#[allow(dead_code)]
pub type AccountId = U256;

// The address format for describing accounts.
#[allow(dead_code)]
pub type Address = AccountId;

// Balance of an account.
#[allow(dead_code)]
pub type Balance = u64;

// An index to a block.
#[allow(dead_code)]
pub type BlockNumber = u64;

#[derive_impl(pallet_balances::config_preludes::TestDefaultConfig)]
impl pallet_balances::Config for Test {
    type Balance = Balance;
    type RuntimeEvent = RuntimeEvent;
    type DustRemoval = ();
    type ExistentialDeposit = ExistentialDeposit;
    type AccountStore = System;
    type MaxLocks = ();
    type WeightInfo = ();
    type MaxReserves = ();
    type ReserveIdentifier = ();
    type RuntimeHoldReason = ();
    type FreezeIdentifier = ();
    type MaxFreezes = ();
}

pub struct NoNestingCallFilter;

impl Contains<RuntimeCall> for NoNestingCallFilter {
    fn contains(call: &RuntimeCall) -> bool {
        match call {
            RuntimeCall::Utility(inner) => {
                let calls = match inner {
                    pallet_utility::Call::force_batch { calls } => calls,
                    pallet_utility::Call::batch { calls } => calls,
                    pallet_utility::Call::batch_all { calls } => calls,
                    _ => &Vec::new(),
                };

                !calls.iter().any(|call| {
					matches!(call, RuntimeCall::Utility(inner) if matches!(inner, pallet_utility::Call::force_batch { .. } | pallet_utility::Call::batch_all { .. } | pallet_utility::Call::batch { .. }))
				})
            }
            _ => true,
        }
    }
}

#[derive_impl(frame_system::config_preludes::TestDefaultConfig)]
impl system::Config for Test {
    type BaseCallFilter = InsideBoth<Everything, NoNestingCallFilter>;
    type BlockWeights = BlockWeights;
    type BlockLength = ();
    type DbWeight = RocksDbWeight;
    type RuntimeOrigin = RuntimeOrigin;
    type RuntimeCall = RuntimeCall;
    type Hash = H256;
    type Hashing = BlakeTwo256;
    type AccountId = U256;
    type Lookup = IdentityLookup<Self::AccountId>;
    type RuntimeEvent = RuntimeEvent;
    type BlockHashCount = BlockHashCount;
    type Version = ();
    type PalletInfo = PalletInfo;
    type AccountData = pallet_balances::AccountData<u64>;
    type OnNewAccount = ();
    type OnKilledAccount = ();
    type SystemWeightInfo = ();
    type SS58Prefix = SS58Prefix;
    type OnSetCode = ();
    type MaxConsumers = frame_support::traits::ConstU32<16>;
    type Nonce = u64;
    type Block = Block;
}

parameter_types! {
    pub const BlockHashCount: u64 = 250;
    pub const SS58Prefix: u8 = 42;
}

parameter_types! {
    pub const InitialMinAllowedWeights: u16 = 0;
    pub const InitialEmissionValue: u16 = 0;
    pub const InitialMaxWeightsLimit: u16 = u16::MAX;
    pub BlockWeights: limits::BlockWeights = limits::BlockWeights::with_sensible_defaults(
        Weight::from_parts(2_000_000_000_000, u64::MAX),
        Perbill::from_percent(75),
    );
    pub const ExistentialDeposit: Balance = 1;
    pub const TransactionByteFee: Balance = 100;
    pub const SDebug:u64 = 1;
    pub const InitialRho: u16 = 30;
    pub const InitialAlphaSigmoidSteepness: u16 = 10;
    pub const InitialKappa: u16 = 32_767;
    pub const InitialTempo: u16 = 360;
    pub const SelfOwnership: u64 = 2;
    pub const InitialImmunityPeriod: u16 = 2;
    pub const InitialMaxAllowedUids: u16 = 2;
    pub const InitialBondsMovingAverage: u64 = 900_000;
    pub const InitialBondsPenalty:u16 = u16::MAX;
    pub const InitialBondsResetOn: bool = false;
    pub const InitialStakePruningMin: u16 = 0;
    pub const InitialFoundationDistribution: u64 = 0;
    pub const InitialDefaultDelegateTake: u16 = 11_796; // 18%, same as in production
    pub const InitialMinDelegateTake: u16 = 5_898; // 9%;
    pub const InitialDefaultChildKeyTake: u16 = 0 ;// 0 %
    pub const InitialMinChildKeyTake: u16 = 0; // 0 %;
    pub const InitialMaxChildKeyTake: u16 = 11_796; // 18 %;
    pub const InitialWeightsVersionKey: u16 = 0;
    pub const InitialServingRateLimit: u64 = 0; // No limit.
    pub const InitialTxRateLimit: u64 = 0; // Disable rate limit for testing
    pub const InitialTxDelegateTakeRateLimit: u64 = 1; // 1 block take rate limit for testing
    pub const InitialTxChildKeyTakeRateLimit: u64 = 1; // 1 block take rate limit for testing
    pub const InitialBurn: u64 = 0;
    pub const InitialMinBurn: u64 = 500_000;
    pub const InitialMaxBurn: u64 = 1_000_000_000;
    pub const InitialValidatorPruneLen: u64 = 0;
    pub const InitialScalingLawPower: u16 = 50;
    pub const InitialMaxAllowedValidators: u16 = 100;
    pub const InitialIssuance: u64 = 0;
    pub const InitialDifficulty: u64 = 10000;
    pub const InitialActivityCutoff: u16 = 5000;
    pub const InitialAdjustmentInterval: u16 = 100;
    pub const InitialAdjustmentAlpha: u64 = 0; // no weight to previous value.
    pub const InitialMaxRegistrationsPerBlock: u16 = 3;
    pub const InitialTargetRegistrationsPerInterval: u16 = 2;
    pub const InitialPruningScore : u16 = u16::MAX;
    pub const InitialRegistrationRequirement: u16 = u16::MAX; // Top 100%
    pub const InitialMinDifficulty: u64 = 1;
    pub const InitialMaxDifficulty: u64 = u64::MAX;
    pub const InitialRAORecycledForRegistration: u64 = 0;
    pub const InitialSenateRequiredStakePercentage: u64 = 2; // 2 percent of total stake
    pub const InitialNetworkImmunityPeriod: u64 = 7200 * 7;
    pub const InitialNetworkMinAllowedUids: u16 = 128;
    pub const InitialNetworkMinLockCost: u64 = 100_000_000_000;
    pub const InitialSubnetOwnerCut: u16 = 0; // 0%. 100% of rewards go to validators + miners.
    pub const InitialNetworkLockReductionInterval: u64 = 2; // 2 blocks.
    pub const InitialNetworkRateLimit: u64 = 0;
    pub const InitialKeySwapCost: u64 = 1_000_000_000;
    pub const InitialAlphaHigh: u16 = 58982; // Represents 0.9 as per the production default
    pub const InitialAlphaLow: u16 = 45875; // Represents 0.7 as per the production default
    pub const InitialLiquidAlphaOn: bool = false; // Default value for LiquidAlphaOn
    pub const InitialYuma3On: bool = false; // Default value for Yuma3On
    // pub const InitialNetworkMaxStake: u64 = u64::MAX; // (DEPRECATED)
    pub const InitialColdkeySwapScheduleDuration: u64 =  5 * 24 * 60 * 60 / 12; // Default as 5 days
    pub const InitialColdkeySwapRescheduleDuration: u64 = 24 * 60 * 60 / 12; // Default as 1 day
    pub const InitialDissolveNetworkScheduleDuration: u64 =  5 * 24 * 60 * 60 / 12; // Default as 5 days
    pub const InitialTaoWeight: u64 = 0; // 100% global weight.
    pub const InitialEmaPriceHalvingPeriod: u64 = 201_600_u64; // 4 weeks
    pub const DurationOfStartCall: u64 =  7 * 24 * 60 * 60 / 12; // Default as 7 days
<<<<<<< HEAD
    pub const MaxContributorsPerLeaseToRemove: u32 = 3;
    pub const LeaseDividendsDistributionInterval: u32 = 100;
=======
    pub const InitialKeySwapOnSubnetCost: u64 = 10_000_000;
    pub const HotkeySwapOnSubnetInterval: u64 = 15; // 15 block, should be bigger than subnet number, then trigger clean up for all subnets

>>>>>>> d2469645
}

// Configure collective pallet for council
parameter_types! {
    pub const CouncilMotionDuration: BlockNumber = 100;
    pub const CouncilMaxProposals: u32 = 10;
    pub const CouncilMaxMembers: u32 = 3;
}

// Configure collective pallet for Senate
parameter_types! {
    pub const SenateMaxMembers: u32 = 12;
}

use pallet_collective::{CanPropose, CanVote, GetVotingMembers};
pub struct CanProposeToTriumvirate;
impl CanPropose<AccountId> for CanProposeToTriumvirate {
    fn can_propose(account: &AccountId) -> bool {
        Triumvirate::is_member(account)
    }
}

pub struct CanVoteToTriumvirate;
impl CanVote<AccountId> for CanVoteToTriumvirate {
    fn can_vote(_: &AccountId) -> bool {
        //Senate::is_member(account)
        false // Disable voting from pallet_collective::vote
    }
}

use crate::{CollectiveInterface, MemberManagement, StakeThreshold};
pub struct ManageSenateMembers;
impl MemberManagement<AccountId> for ManageSenateMembers {
    fn add_member(account: &AccountId) -> DispatchResultWithPostInfo {
        let who = *account;
        SenateMembers::add_member(RawOrigin::Root.into(), who)
    }

    fn remove_member(account: &AccountId) -> DispatchResultWithPostInfo {
        let who = *account;
        SenateMembers::remove_member(RawOrigin::Root.into(), who)
    }

    fn swap_member(rm: &AccountId, add: &AccountId) -> DispatchResultWithPostInfo {
        let remove = *rm;
        let add = *add;

        Triumvirate::remove_votes(rm)?;
        SenateMembers::swap_member(RawOrigin::Root.into(), remove, add)
    }

    fn is_member(account: &AccountId) -> bool {
        SenateMembers::members().contains(account)
    }

    fn members() -> Vec<AccountId> {
        SenateMembers::members().into()
    }

    fn max_members() -> u32 {
        SenateMaxMembers::get()
    }
}

pub struct GetSenateMemberCount;
impl GetVotingMembers<MemberCount> for GetSenateMemberCount {
    fn get_count() -> MemberCount {
        Senate::members().len() as u32
    }
}
impl Get<MemberCount> for GetSenateMemberCount {
    fn get() -> MemberCount {
        SenateMaxMembers::get()
    }
}

pub struct TriumvirateVotes;
impl CollectiveInterface<AccountId, H256, u32> for TriumvirateVotes {
    fn remove_votes(hotkey: &AccountId) -> Result<bool, sp_runtime::DispatchError> {
        Triumvirate::remove_votes(hotkey)
    }

    fn add_vote(
        hotkey: &AccountId,
        proposal: H256,
        index: u32,
        approve: bool,
    ) -> Result<bool, sp_runtime::DispatchError> {
        Triumvirate::do_vote(*hotkey, proposal, index, approve)
    }
}

// We call pallet_collective TriumvirateCollective
#[allow(dead_code)]
type TriumvirateCollective = pallet_collective::Instance1;
impl pallet_collective::Config<TriumvirateCollective> for Test {
    type RuntimeOrigin = RuntimeOrigin;
    type Proposal = RuntimeCall;
    type RuntimeEvent = RuntimeEvent;
    type MotionDuration = CouncilMotionDuration;
    type MaxProposals = CouncilMaxProposals;
    type MaxMembers = GetSenateMemberCount;
    type DefaultVote = pallet_collective::PrimeDefaultVote;
    type WeightInfo = pallet_collective::weights::SubstrateWeight<Test>;
    type SetMembersOrigin = EnsureNever<AccountId>;
    type CanPropose = CanProposeToTriumvirate;
    type CanVote = CanVoteToTriumvirate;
    type GetVotingMembers = GetSenateMemberCount;
}

// We call council members Triumvirate
#[allow(dead_code)]
type TriumvirateMembership = pallet_membership::Instance1;
impl pallet_membership::Config<TriumvirateMembership> for Test {
    type RuntimeEvent = RuntimeEvent;
    type AddOrigin = EnsureRoot<AccountId>;
    type RemoveOrigin = EnsureRoot<AccountId>;
    type SwapOrigin = EnsureRoot<AccountId>;
    type ResetOrigin = EnsureRoot<AccountId>;
    type PrimeOrigin = EnsureRoot<AccountId>;
    type MembershipInitialized = Triumvirate;
    type MembershipChanged = Triumvirate;
    type MaxMembers = CouncilMaxMembers;
    type WeightInfo = pallet_membership::weights::SubstrateWeight<Test>;
}

// This is a dummy collective instance for managing senate members
// Probably not the best solution, but fastest implementation
#[allow(dead_code)]
type SenateCollective = pallet_collective::Instance2;
impl pallet_collective::Config<SenateCollective> for Test {
    type RuntimeOrigin = RuntimeOrigin;
    type Proposal = RuntimeCall;
    type RuntimeEvent = RuntimeEvent;
    type MotionDuration = CouncilMotionDuration;
    type MaxProposals = CouncilMaxProposals;
    type MaxMembers = SenateMaxMembers;
    type DefaultVote = pallet_collective::PrimeDefaultVote;
    type WeightInfo = pallet_collective::weights::SubstrateWeight<Test>;
    type SetMembersOrigin = EnsureNever<AccountId>;
    type CanPropose = ();
    type CanVote = ();
    type GetVotingMembers = ();
}

// We call our top K delegates membership Senate
#[allow(dead_code)]
type SenateMembership = pallet_membership::Instance2;
impl pallet_membership::Config<SenateMembership> for Test {
    type RuntimeEvent = RuntimeEvent;
    type AddOrigin = EnsureRoot<AccountId>;
    type RemoveOrigin = EnsureRoot<AccountId>;
    type SwapOrigin = EnsureRoot<AccountId>;
    type ResetOrigin = EnsureRoot<AccountId>;
    type PrimeOrigin = EnsureRoot<AccountId>;
    type MembershipInitialized = Senate;
    type MembershipChanged = Senate;
    type MaxMembers = SenateMaxMembers;
    type WeightInfo = pallet_membership::weights::SubstrateWeight<Test>;
}

impl crate::Config for Test {
    type RuntimeEvent = RuntimeEvent;
    type RuntimeCall = RuntimeCall;
    type Currency = Balances;
    type InitialIssuance = InitialIssuance;
    type SudoRuntimeCall = TestRuntimeCall;
    type CouncilOrigin = frame_system::EnsureSigned<AccountId>;
    type SenateMembers = ManageSenateMembers;
    type TriumvirateInterface = TriumvirateVotes;
    type Scheduler = Scheduler;
    type InitialMinAllowedWeights = InitialMinAllowedWeights;
    type InitialEmissionValue = InitialEmissionValue;
    type InitialMaxWeightsLimit = InitialMaxWeightsLimit;
    type InitialTempo = InitialTempo;
    type InitialDifficulty = InitialDifficulty;
    type InitialAdjustmentInterval = InitialAdjustmentInterval;
    type InitialAdjustmentAlpha = InitialAdjustmentAlpha;
    type InitialTargetRegistrationsPerInterval = InitialTargetRegistrationsPerInterval;
    type InitialRho = InitialRho;
    type InitialAlphaSigmoidSteepness = InitialAlphaSigmoidSteepness;
    type InitialKappa = InitialKappa;
    type InitialMaxAllowedUids = InitialMaxAllowedUids;
    type InitialValidatorPruneLen = InitialValidatorPruneLen;
    type InitialScalingLawPower = InitialScalingLawPower;
    type InitialImmunityPeriod = InitialImmunityPeriod;
    type InitialActivityCutoff = InitialActivityCutoff;
    type InitialMaxRegistrationsPerBlock = InitialMaxRegistrationsPerBlock;
    type InitialPruningScore = InitialPruningScore;
    type InitialBondsMovingAverage = InitialBondsMovingAverage;
    type InitialBondsPenalty = InitialBondsPenalty;
    type InitialBondsResetOn = InitialBondsResetOn;
    type InitialMaxAllowedValidators = InitialMaxAllowedValidators;
    type InitialDefaultDelegateTake = InitialDefaultDelegateTake;
    type InitialMinDelegateTake = InitialMinDelegateTake;
    type InitialDefaultChildKeyTake = InitialDefaultChildKeyTake;
    type InitialMinChildKeyTake = InitialMinChildKeyTake;
    type InitialMaxChildKeyTake = InitialMaxChildKeyTake;
    type InitialTxChildKeyTakeRateLimit = InitialTxChildKeyTakeRateLimit;
    type InitialWeightsVersionKey = InitialWeightsVersionKey;
    type InitialMaxDifficulty = InitialMaxDifficulty;
    type InitialMinDifficulty = InitialMinDifficulty;
    type InitialServingRateLimit = InitialServingRateLimit;
    type InitialTxRateLimit = InitialTxRateLimit;
    type InitialTxDelegateTakeRateLimit = InitialTxDelegateTakeRateLimit;
    type InitialBurn = InitialBurn;
    type InitialMaxBurn = InitialMaxBurn;
    type InitialMinBurn = InitialMinBurn;
    type InitialRAORecycledForRegistration = InitialRAORecycledForRegistration;
    type InitialSenateRequiredStakePercentage = InitialSenateRequiredStakePercentage;
    type InitialNetworkImmunityPeriod = InitialNetworkImmunityPeriod;
    type InitialNetworkMinAllowedUids = InitialNetworkMinAllowedUids;
    type InitialNetworkMinLockCost = InitialNetworkMinLockCost;
    type InitialSubnetOwnerCut = InitialSubnetOwnerCut;
    type InitialNetworkLockReductionInterval = InitialNetworkLockReductionInterval;
    type InitialNetworkRateLimit = InitialNetworkRateLimit;
    type KeySwapCost = InitialKeySwapCost;
    type AlphaHigh = InitialAlphaHigh;
    type AlphaLow = InitialAlphaLow;
    type LiquidAlphaOn = InitialLiquidAlphaOn;
    type Yuma3On = InitialYuma3On;
    type Preimages = Preimage;
    type InitialColdkeySwapScheduleDuration = InitialColdkeySwapScheduleDuration;
    type InitialColdkeySwapRescheduleDuration = InitialColdkeySwapRescheduleDuration;
    type InitialDissolveNetworkScheduleDuration = InitialDissolveNetworkScheduleDuration;
    type InitialTaoWeight = InitialTaoWeight;
    type InitialEmaPriceHalvingPeriod = InitialEmaPriceHalvingPeriod;
    type DurationOfStartCall = DurationOfStartCall;
<<<<<<< HEAD
    type ProxyInterface = FakeProxier;
    type LeaseDividendsDistributionInterval = LeaseDividendsDistributionInterval;
=======
    type KeySwapOnSubnetCost = InitialKeySwapOnSubnetCost;
    type HotkeySwapOnSubnetInterval = HotkeySwapOnSubnetInterval;
>>>>>>> d2469645
}

pub struct OriginPrivilegeCmp;

impl PrivilegeCmp<OriginCaller> for OriginPrivilegeCmp {
    fn cmp_privilege(_left: &OriginCaller, _right: &OriginCaller) -> Option<Ordering> {
        Some(Ordering::Less)
    }
}

parameter_types! {
    pub MaximumSchedulerWeight: Weight = Perbill::from_percent(80) *
        BlockWeights::get().max_block;
    pub const MaxScheduledPerBlock: u32 = 50;
    pub const NoPreimagePostponement: Option<u32> = Some(10);
}

impl pallet_scheduler::Config for Test {
    type RuntimeOrigin = RuntimeOrigin;
    type RuntimeEvent = RuntimeEvent;
    type PalletsOrigin = OriginCaller;
    type RuntimeCall = RuntimeCall;
    type MaximumWeight = MaximumSchedulerWeight;
    type ScheduleOrigin = EnsureRoot<AccountId>;
    type MaxScheduledPerBlock = MaxScheduledPerBlock;
    type WeightInfo = pallet_scheduler::weights::SubstrateWeight<Test>;
    type OriginPrivilegeCmp = OriginPrivilegeCmp;
    type Preimages = Preimage;
}

impl pallet_utility::Config for Test {
    type RuntimeEvent = RuntimeEvent;
    type RuntimeCall = RuntimeCall;
    type PalletsOrigin = OriginCaller;
    type WeightInfo = pallet_utility::weights::SubstrateWeight<Test>;
}

parameter_types! {
    pub const PreimageMaxSize: u32 = 4096 * 1024;
    pub const PreimageBaseDeposit: Balance = 1;
    pub const PreimageByteDeposit: Balance = 1;
}

impl pallet_preimage::Config for Test {
    type WeightInfo = pallet_preimage::weights::SubstrateWeight<Test>;
    type RuntimeEvent = RuntimeEvent;
    type Currency = Balances;
    type ManagerOrigin = EnsureRoot<AccountId>;
    type Consideration = ();
}

thread_local! {
    pub static PROXIES: RefCell<FakeProxier> = const { RefCell::new(FakeProxier(vec![])) };
}

pub struct FakeProxier(pub Vec<(U256, U256)>);

impl ProxyInterface<U256> for FakeProxier {
    fn add_lease_beneficiary_proxy(beneficiary: &AccountId, lease: &AccountId) -> DispatchResult {
        PROXIES.with_borrow_mut(|proxies| {
            proxies.0.push((*beneficiary, *lease));
        });
        Ok(())
    }

    fn remove_lease_beneficiary_proxy(
        beneficiary: &AccountId,
        lease: &AccountId,
    ) -> DispatchResult {
        PROXIES.with_borrow_mut(|proxies| {
            proxies.0.retain(|(b, l)| b != beneficiary && l != lease);
        });
        Ok(())
    }
}

parameter_types! {
    pub const CrowdloanPalletId: PalletId = PalletId(*b"bt/cloan");
    pub const MinimumDeposit: u64 = 50;
    pub const AbsoluteMinimumContribution: u64 = 10;
    pub const MinimumBlockDuration: u64 = 20;
    pub const MaximumBlockDuration: u64 = 100;
    pub const RefundContributorsLimit: u32 = 5;
    pub const MaxContributors: u32 = 10;
}

impl pallet_crowdloan::Config for Test {
    type PalletId = CrowdloanPalletId;
    type Currency = Balances;
    type RuntimeCall = RuntimeCall;
    type RuntimeEvent = RuntimeEvent;
    type WeightInfo = pallet_crowdloan::weights::SubstrateWeight<Test>;
    type Preimages = Preimage;
    type MinimumDeposit = MinimumDeposit;
    type AbsoluteMinimumContribution = AbsoluteMinimumContribution;
    type MinimumBlockDuration = MinimumBlockDuration;
    type MaximumBlockDuration = MaximumBlockDuration;
    type RefundContributorsLimit = RefundContributorsLimit;
    type MaxContributors = MaxContributors;
}

mod test_crypto {
    use super::KEY_TYPE;
    use sp_core::{
        U256,
        sr25519::{Public as Sr25519Public, Signature as Sr25519Signature},
    };
    use sp_runtime::{
        app_crypto::{app_crypto, sr25519},
        traits::IdentifyAccount,
    };

    app_crypto!(sr25519, KEY_TYPE);

    pub struct TestAuthId;

    impl frame_system::offchain::AppCrypto<Public, Signature> for TestAuthId {
        type RuntimeAppPublic = Public;
        type GenericSignature = Sr25519Signature;
        type GenericPublic = Sr25519Public;
    }

    impl IdentifyAccount for Public {
        type AccountId = U256;

        fn into_account(self) -> U256 {
            let mut bytes = [0u8; 32];
            bytes.copy_from_slice(self.as_ref());
            U256::from_big_endian(&bytes)
        }
    }
}

pub type TestAuthId = test_crypto::TestAuthId;

impl pallet_drand::Config for Test {
    type RuntimeEvent = RuntimeEvent;
    type AuthorityId = TestAuthId;
    type Verifier = pallet_drand::verifier::QuicknetVerifier;
    type UnsignedPriority = ConstU64<{ 1 << 20 }>;
    type HttpFetchTimeout = ConstU64<1_000>;
}

impl frame_system::offchain::SigningTypes for Test {
    type Public = test_crypto::Public;
    type Signature = test_crypto::Signature;
}

pub type UncheckedExtrinsic = sp_runtime::testing::TestXt<RuntimeCall, ()>;

impl<LocalCall> frame_system::offchain::CreateTransactionBase<LocalCall> for Test
where
    RuntimeCall: From<LocalCall>,
{
    type Extrinsic = UncheckedExtrinsic;
    type RuntimeCall = RuntimeCall;
}

impl<LocalCall> frame_system::offchain::CreateInherent<LocalCall> for Test
where
    RuntimeCall: From<LocalCall>,
{
    fn create_inherent(call: Self::RuntimeCall) -> Self::Extrinsic {
        UncheckedExtrinsic::new_inherent(call)
    }
}

impl<LocalCall> frame_system::offchain::CreateSignedTransaction<LocalCall> for Test
where
    RuntimeCall: From<LocalCall>,
{
    fn create_signed_transaction<
        C: frame_system::offchain::AppCrypto<Self::Public, Self::Signature>,
    >(
        call: <Self as CreateTransactionBase<LocalCall>>::RuntimeCall,
        _public: Self::Public,
        _account: Self::AccountId,
        nonce: Self::Nonce,
    ) -> Option<Self::Extrinsic> {
        Some(UncheckedExtrinsic::new_signed(call, nonce.into(), (), ()))
    }
}

#[allow(dead_code)]
// Build genesis storage according to the mock runtime.
pub fn new_test_ext(block_number: BlockNumber) -> sp_io::TestExternalities {
    sp_tracing::try_init_simple();
    let t = frame_system::GenesisConfig::<Test>::default()
        .build_storage()
        .unwrap();
    let mut ext = sp_io::TestExternalities::new(t);
    ext.execute_with(|| System::set_block_number(block_number));
    ext
}

#[allow(dead_code)]
pub fn test_ext_with_balances(balances: Vec<(U256, u128)>) -> sp_io::TestExternalities {
    sp_tracing::try_init_simple();
    let mut t = frame_system::GenesisConfig::<Test>::default()
        .build_storage()
        .unwrap();

    pallet_balances::GenesisConfig::<Test> {
        balances: balances
            .iter()
            .map(|(a, b)| (*a, *b as u64))
            .collect::<Vec<(U256, u64)>>(),
    }
    .assimilate_storage(&mut t)
    .unwrap();

    t.into()
}

#[allow(dead_code)]
pub(crate) fn step_block(n: u16) {
    for _ in 0..n {
        Scheduler::on_finalize(System::block_number());
        SubtensorModule::on_finalize(System::block_number());
        System::on_finalize(System::block_number());
        System::set_block_number(System::block_number() + 1);
        System::on_initialize(System::block_number());
        SubtensorModule::on_initialize(System::block_number());
        Scheduler::on_initialize(System::block_number());
    }
}

#[allow(dead_code)]
pub(crate) fn run_to_block(n: u64) {
    run_to_block_ext(n, false)
}

#[allow(dead_code)]
pub(crate) fn run_to_block_ext(n: u64, enable_events: bool) {
    while System::block_number() < n {
        Scheduler::on_finalize(System::block_number());
        SubtensorModule::on_finalize(System::block_number());
        System::on_finalize(System::block_number());
        System::set_block_number(System::block_number() + 1);
        System::on_initialize(System::block_number());
        if !enable_events {
            System::events().iter().for_each(|event| {
                log::info!("Event: {:?}", event.event);
            });
            System::reset_events();
        }
        SubtensorModule::on_initialize(System::block_number());
        Scheduler::on_initialize(System::block_number());
    }
}

#[allow(dead_code)]
pub(crate) fn next_block_no_epoch(netuid: NetUid) -> u64 {
    // high tempo to skip automatic epochs in on_initialize
    let high_tempo: u16 = u16::MAX - 1;
    let old_tempo: u16 = SubtensorModule::get_tempo(netuid);

    SubtensorModule::set_tempo(netuid, high_tempo);
    let new_block = next_block();
    SubtensorModule::set_tempo(netuid, old_tempo);

    new_block
}

#[allow(dead_code)]
pub(crate) fn run_to_block_no_epoch(netuid: NetUid, n: u64) {
    // high tempo to skip automatic epochs in on_initialize
    let high_tempo: u16 = u16::MAX - 1;
    let old_tempo: u16 = SubtensorModule::get_tempo(netuid);

    SubtensorModule::set_tempo(netuid, high_tempo);
    run_to_block(n);
    SubtensorModule::set_tempo(netuid, old_tempo);
}

#[allow(dead_code)]
pub(crate) fn step_epochs(count: u16, netuid: NetUid) {
    for _ in 0..count {
        let blocks_to_next_epoch = SubtensorModule::blocks_until_next_epoch(
            netuid,
            SubtensorModule::get_tempo(netuid),
            SubtensorModule::get_current_block_as_u64(),
        );
        log::info!("Blocks to next epoch: {:?}", blocks_to_next_epoch);
        step_block(blocks_to_next_epoch as u16);

        assert!(SubtensorModule::should_run_epoch(
            netuid,
            SubtensorModule::get_current_block_as_u64()
        ));
        step_block(1);
    }
}

/// Increments current block by 1, running all hooks associated with doing so, and asserts
/// that the block number was in fact incremented.
///
/// Returns the new block number.
#[allow(dead_code)]
#[cfg(test)]
pub(crate) fn next_block() -> u64 {
    let mut block = System::block_number();
    block += 1;
    run_to_block(block);
    assert_eq!(System::block_number(), block);
    block
}

#[allow(dead_code)]
pub fn register_ok_neuron(
    netuid: NetUid,
    hotkey_account_id: U256,
    coldkey_account_id: U256,
    start_nonce: u64,
) {
    let block_number: u64 = SubtensorModule::get_current_block_as_u64();
    let (nonce, work): (u64, Vec<u8>) = SubtensorModule::create_work_for_block_number(
        netuid,
        block_number,
        start_nonce,
        &hotkey_account_id,
    );
    let result = SubtensorModule::register(
        <<Test as frame_system::Config>::RuntimeOrigin>::signed(hotkey_account_id),
        netuid,
        block_number,
        nonce,
        work,
        hotkey_account_id,
        coldkey_account_id,
    );
    assert_ok!(result);
    log::info!(
        "Register ok neuron: netuid: {:?}, coldkey: {:?}, hotkey: {:?}",
        netuid,
        hotkey_account_id,
        coldkey_account_id
    );
}

#[allow(dead_code)]
pub fn add_network(netuid: NetUid, tempo: u16, _modality: u16) {
    SubtensorModule::init_new_network(netuid, tempo);
    SubtensorModule::set_network_registration_allowed(netuid, true);
    SubtensorModule::set_network_pow_registration_allowed(netuid, true);
    FirstEmissionBlockNumber::<Test>::insert(netuid, 1);
    SubtokenEnabled::<Test>::insert(netuid, true);
}

#[allow(dead_code)]
pub fn add_network_without_emission_block(netuid: NetUid, tempo: u16, _modality: u16) {
    SubtensorModule::init_new_network(netuid, tempo);
    SubtensorModule::set_network_registration_allowed(netuid, true);
    SubtensorModule::set_network_pow_registration_allowed(netuid, true);
}

#[allow(dead_code)]
pub fn add_network_disable_subtoken(netuid: NetUid, tempo: u16, _modality: u16) {
    SubtensorModule::init_new_network(netuid, tempo);
    SubtensorModule::set_network_registration_allowed(netuid, true);
    SubtensorModule::set_network_pow_registration_allowed(netuid, true);
    SubtokenEnabled::<Test>::insert(netuid, false);
}

#[allow(dead_code)]
pub fn add_dynamic_network(hotkey: &U256, coldkey: &U256) -> NetUid {
    let netuid = SubtensorModule::get_next_netuid();
    let lock_cost = SubtensorModule::get_network_lock_cost();
    SubtensorModule::add_balance_to_coldkey_account(coldkey, lock_cost);

    assert_ok!(SubtensorModule::register_network(
        RawOrigin::Signed(*coldkey).into(),
        *hotkey
    ));
    NetworkRegistrationAllowed::<Test>::insert(netuid, true);
    NetworkPowRegistrationAllowed::<Test>::insert(netuid, true);
    FirstEmissionBlockNumber::<Test>::insert(netuid, 0);
    SubtokenEnabled::<Test>::insert(netuid, true);
    netuid
}

#[allow(dead_code)]
pub fn add_dynamic_network_without_emission_block(hotkey: &U256, coldkey: &U256) -> NetUid {
    let netuid = SubtensorModule::get_next_netuid();
    let lock_cost = SubtensorModule::get_network_lock_cost();
    SubtensorModule::add_balance_to_coldkey_account(coldkey, lock_cost);

    assert_ok!(SubtensorModule::register_network(
        RawOrigin::Signed(*coldkey).into(),
        *hotkey
    ));
    NetworkRegistrationAllowed::<Test>::insert(netuid, true);
    NetworkPowRegistrationAllowed::<Test>::insert(netuid, true);
    netuid
}

// Helper function to set up a neuron with stake
#[allow(dead_code)]
pub fn setup_neuron_with_stake(netuid: NetUid, hotkey: U256, coldkey: U256, stake: u64) {
    register_ok_neuron(netuid, hotkey, coldkey, stake);
    increase_stake_on_coldkey_hotkey_account(&coldkey, &hotkey, stake, netuid);
}

#[allow(dead_code)]
pub fn wait_set_pending_children_cooldown(netuid: NetUid) {
    let cooldown = DefaultPendingCooldown::<Test>::get();
    step_block(cooldown as u16); // Wait for cooldown to pass
    step_epochs(1, netuid); // Run next epoch
}

#[allow(dead_code)]
pub fn wait_and_set_pending_children(netuid: NetUid) {
    let original_block = System::block_number();
    wait_set_pending_children_cooldown(netuid);
    SubtensorModule::do_set_pending_children(netuid);
    System::set_block_number(original_block);
}

#[allow(dead_code)]
pub fn mock_schedule_children(
    coldkey: &U256,
    parent: &U256,
    netuid: NetUid,
    child_vec: &[(u64, U256)],
) {
    // Set minimum stake for setting children
    StakeThreshold::<Test>::put(0);

    // Set initial parent-child relationship
    assert_ok!(SubtensorModule::do_schedule_children(
        RuntimeOrigin::signed(*coldkey),
        *parent,
        netuid,
        child_vec.to_vec()
    ));
}

#[allow(dead_code)]
pub fn mock_set_children(coldkey: &U256, parent: &U256, netuid: NetUid, child_vec: &[(u64, U256)]) {
    mock_schedule_children(coldkey, parent, netuid, child_vec);
    wait_and_set_pending_children(netuid);
}

#[allow(dead_code)]
pub fn mock_set_children_no_epochs(netuid: NetUid, parent: &U256, child_vec: &[(u64, U256)]) {
    let backup_block = SubtensorModule::get_current_block_as_u64();
    PendingChildKeys::<Test>::insert(netuid, parent, (child_vec, 0));
    System::set_block_number(1);
    SubtensorModule::do_set_pending_children(netuid);
    System::set_block_number(backup_block);
}

// Helper function to wait for the rate limit
#[allow(dead_code)]
pub fn step_rate_limit(transaction_type: &TransactionType, netuid: NetUid) {
    // Check rate limit
    let limit = SubtensorModule::get_rate_limit_on_subnet(transaction_type, netuid);

    // Step that many blocks
    step_block(limit as u16);
}

/// Helper function to mock now missing increase_stake_on_coldkey_hotkey_account with
/// minimal changes
#[allow(dead_code)]
pub fn increase_stake_on_coldkey_hotkey_account(
    coldkey: &U256,
    hotkey: &U256,
    tao_staked: u64,
    netuid: NetUid,
) {
    let fee = 0;
    SubtensorModule::stake_into_subnet(hotkey, coldkey, netuid, tao_staked, fee);
}

/// Increases the stake on the hotkey account under its owning coldkey.
///
/// # Arguments
/// * `hotkey` - The hotkey account ID.
/// * `increment` - The amount to be incremented.
#[allow(dead_code)]
pub fn increase_stake_on_hotkey_account(hotkey: &U256, increment: u64, netuid: NetUid) {
    increase_stake_on_coldkey_hotkey_account(
        &SubtensorModule::get_owning_coldkey_for_hotkey(hotkey),
        hotkey,
        increment,
        netuid,
    );
}

#[allow(dead_code)]
pub(crate) fn last_event() -> RuntimeEvent {
    System::events().pop().expect("RuntimeEvent expected").event
}<|MERGE_RESOLUTION|>--- conflicted
+++ resolved
@@ -18,12 +18,8 @@
     BuildStorage,
     traits::{BlakeTwo256, IdentityLookup},
 };
-<<<<<<< HEAD
 use sp_std::{cell::RefCell, cmp::Ordering};
-=======
-use sp_std::cmp::Ordering;
 use subtensor_runtime_common::NetUid;
->>>>>>> d2469645
 
 use crate::*;
 
@@ -217,14 +213,10 @@
     pub const InitialTaoWeight: u64 = 0; // 100% global weight.
     pub const InitialEmaPriceHalvingPeriod: u64 = 201_600_u64; // 4 weeks
     pub const DurationOfStartCall: u64 =  7 * 24 * 60 * 60 / 12; // Default as 7 days
-<<<<<<< HEAD
+    pub const InitialKeySwapOnSubnetCost: u64 = 10_000_000;
+    pub const HotkeySwapOnSubnetInterval: u64 = 15; // 15 block, should be bigger than subnet number, then trigger clean up for all subnets
     pub const MaxContributorsPerLeaseToRemove: u32 = 3;
     pub const LeaseDividendsDistributionInterval: u32 = 100;
-=======
-    pub const InitialKeySwapOnSubnetCost: u64 = 10_000_000;
-    pub const HotkeySwapOnSubnetInterval: u64 = 15; // 15 block, should be bigger than subnet number, then trigger clean up for all subnets
-
->>>>>>> d2469645
 }
 
 // Configure collective pallet for council
@@ -453,13 +445,10 @@
     type InitialTaoWeight = InitialTaoWeight;
     type InitialEmaPriceHalvingPeriod = InitialEmaPriceHalvingPeriod;
     type DurationOfStartCall = DurationOfStartCall;
-<<<<<<< HEAD
+    type KeySwapOnSubnetCost = InitialKeySwapOnSubnetCost;
+    type HotkeySwapOnSubnetInterval = HotkeySwapOnSubnetInterval;
     type ProxyInterface = FakeProxier;
     type LeaseDividendsDistributionInterval = LeaseDividendsDistributionInterval;
-=======
-    type KeySwapOnSubnetCost = InitialKeySwapOnSubnetCost;
-    type HotkeySwapOnSubnetInterval = HotkeySwapOnSubnetInterval;
->>>>>>> d2469645
 }
 
 pub struct OriginPrivilegeCmp;
