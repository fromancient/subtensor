--- conflicted
+++ resolved
@@ -660,19 +660,6 @@
             SubtensorModule::get_stake_for_hotkey_and_coldkey_on_subnet(&hotkey, &coldkey, netuid);
 
         // Attempt to move stake to the same hotkey
-<<<<<<< HEAD
-        let (tao_equivalent, _) = mock::swap_alpha_to_tao(netuid, alpha);
-        let (expected_alpha, _) = mock::swap_tao_to_alpha(netuid, tao_equivalent);
-
-        assert_ok!(SubtensorModule::do_move_stake(
-            RuntimeOrigin::signed(coldkey),
-            hotkey,
-            hotkey,
-            netuid,
-            netuid,
-            alpha,
-        ));
-=======
         assert_eq!(
             SubtensorModule::do_move_stake(
                 RuntimeOrigin::signed(coldkey),
@@ -684,17 +671,11 @@
             ),
             Err(Error::<Test>::SameNetuid.into())
         );
->>>>>>> 1db0213c
 
         // Check that stake remains unchanged
         assert_eq!(
             SubtensorModule::get_stake_for_hotkey_and_coldkey_on_subnet(&hotkey, &coldkey, netuid),
-<<<<<<< HEAD
-            expected_alpha,
-            epsilon = 1000
-=======
             alpha,
->>>>>>> 1db0213c
         );
     });
 }
@@ -1421,18 +1402,14 @@
         let swap_amount = 1;
 
         SubtensorModule::create_account_if_non_existent(&coldkey, &hotkey);
-<<<<<<< HEAD
-        SubtensorModule::stake_into_subnet(
-            &hotkey,
-            &coldkey,
-            netuid,
+        SubtensorModule::stake_into_subnet(
+            &hotkey,
+            &coldkey,
+            netuid1,
             total_stake,
             <Test as Config>::SwapInterface::max_price(),
         )
         .unwrap();
-=======
-        SubtensorModule::stake_into_subnet(&hotkey, &coldkey, netuid1, total_stake, 0);
->>>>>>> 1db0213c
 
         assert_err!(
             SubtensorModule::do_swap_stake(
@@ -1471,37 +1448,19 @@
         let alpha_before =
             SubtensorModule::get_stake_for_hotkey_and_coldkey_on_subnet(&hotkey, &coldkey, netuid);
 
-<<<<<<< HEAD
         let (tao_equivalent, _) = mock::swap_alpha_to_tao(netuid, alpha_before);
         let (expected_alpha, _) = mock::swap_tao_to_alpha(netuid, tao_equivalent);
-        assert_ok!(SubtensorModule::do_swap_stake(
+        assert_eq!(SubtensorModule::do_swap_stake(
             RuntimeOrigin::signed(coldkey),
             hotkey,
             netuid,
             netuid,
             alpha_before
-        ));
+        ), Err(Error::<Test>::SameNetuid.into()));
 
         let alpha_after =
             SubtensorModule::get_stake_for_hotkey_and_coldkey_on_subnet(&hotkey, &coldkey, netuid);
         assert_abs_diff_eq!(alpha_after, expected_alpha, epsilon = 1000);
-=======
-        assert_eq!(
-            SubtensorModule::do_swap_stake(
-                RuntimeOrigin::signed(coldkey),
-                hotkey,
-                netuid,
-                netuid,
-                alpha_before
-            ),
-            Err(Error::<Test>::SameNetuid.into())
-        );
-
-        let alpha_after =
-            SubtensorModule::get_stake_for_hotkey_and_coldkey_on_subnet(&hotkey, &coldkey, netuid);
-
-        assert_eq!(alpha_after, alpha_before,);
->>>>>>> 1db0213c
     });
 }
 
