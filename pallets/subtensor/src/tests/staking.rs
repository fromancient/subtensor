--- conflicted
+++ resolved
@@ -3,7 +3,9 @@
 
 use approx::assert_abs_diff_eq;
 use frame_support::dispatch::{DispatchClass, DispatchInfo, GetDispatchInfo, Pays};
-use frame_support::sp_runtime::DispatchError;
+use frame_support::sp_runtime::{
+    DispatchError, traits::TxBaseImplication, transaction_validity::TransactionSource,
+};
 use frame_support::{assert_err, assert_noop, assert_ok, traits::Currency};
 use frame_system::RawOrigin;
 use pallet_subtensor_swap::Call as SwapCall;
@@ -17,19 +19,8 @@
 
 use super::mock;
 use super::mock::*;
-use super::mock::{RuntimeCall, RuntimeOrigin};
 use crate::*;
-<<<<<<< HEAD
-
-=======
-use approx::assert_abs_diff_eq;
-use frame_support::dispatch::{DispatchClass, DispatchInfo, GetDispatchInfo, Pays};
-use frame_support::sp_runtime::{
-    DispatchError, traits::TxBaseImplication, transaction_validity::TransactionSource,
-};
-use sp_core::{Get, H256, U256};
-use substrate_fixed::types::{I96F32, I110F18, U64F64, U96F32};
->>>>>>> 9956cbae
+
 /***********************************************************
     staking::add_stake() tests
 ************************************************************/
@@ -48,12 +39,8 @@
         assert_eq!(
             call.get_dispatch_info(),
             DispatchInfo {
-<<<<<<< HEAD
-                weight: frame_support::weights::Weight::from_parts(2_395_500_000, 0),
-=======
-                call_weight: frame_support::weights::Weight::from_parts(1_501_000_000, 0),
+                call_weight: frame_support::weights::Weight::from_parts(2_395_500_000, 0),
                 extension_weight: frame_support::weights::Weight::zero(),
->>>>>>> 9956cbae
                 class: DispatchClass::Normal,
                 pays_fee: Pays::No
             }
