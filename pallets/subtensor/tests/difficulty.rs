#![allow(clippy::unwrap_used)]

use crate::mock::*;
mod mock;
use sp_core::U256;

#[test]
<<<<<<< HEAD

=======
>>>>>>> a03ce30f
fn test_registration_difficulty_adjustment() {
    new_test_ext(1).execute_with(|| {
        // Create Net 1
        let netuid: u16 = 1;
        let tempo: u16 = 1;
        let modality: u16 = 1;
        add_network(netuid, tempo, modality);
        SubtensorModule::set_min_difficulty(netuid, 10000);
        assert_eq!(SubtensorModule::get_difficulty_as_u64(netuid), 10000); // Check initial difficulty.
        assert_eq!(SubtensorModule::get_last_adjustment_block(netuid), 0); // Last adjustment block starts at 0.
        assert_eq!(SubtensorModule::get_registrations_this_block(netuid), 0); // No registrations this block.
        SubtensorModule::set_adjustment_alpha(netuid, 58000);
        SubtensorModule::set_target_registrations_per_interval(netuid, 2);
        SubtensorModule::set_adjustment_interval(netuid, 100);
        assert!(SubtensorModule::get_network_registration_allowed(netuid)); // Default registration allowed.

        // Set values and check.
        SubtensorModule::set_difficulty(netuid, 20000);
        SubtensorModule::set_adjustment_interval(netuid, 1);
        SubtensorModule::set_target_registrations_per_interval(netuid, 1);
        SubtensorModule::set_max_registrations_per_block(netuid, 3);
        SubtensorModule::set_max_allowed_uids(netuid, 3);
        SubtensorModule::set_network_registration_allowed(netuid, true);
        assert_eq!(SubtensorModule::get_difficulty_as_u64(netuid), 20000); // Check set difficutly.
        assert_eq!(SubtensorModule::get_adjustment_interval(netuid), 1); // Check set adjustment interval.
        assert_eq!(
            SubtensorModule::get_target_registrations_per_interval(netuid),
            1
        ); // Check set adjustment interval.
        assert_eq!(SubtensorModule::get_max_registrations_per_block(netuid), 3); // Check set registrations per block.
        assert_eq!(SubtensorModule::get_max_allowed_uids(netuid), 3); // Check set registrations per block.
        assert!(SubtensorModule::get_network_registration_allowed(netuid)); // Check set registration allowed

        // Lets register 3 neurons...
        let hotkey0 = U256::from(0);
        let hotkey1 = U256::from(100);
        let hotkey2 = U256::from(2000);
        let coldkey0 = U256::from(0);
        let coldkey1 = U256::from(1000);
        let coldkey2 = U256::from(20000);
        register_ok_neuron(netuid, hotkey0, coldkey0, 39420842);
        register_ok_neuron(netuid, hotkey1, coldkey1, 12412392);
        register_ok_neuron(netuid, hotkey2, coldkey2, 21813123);
        assert_eq!(
            SubtensorModule::get_hotkey_for_net_and_uid(netuid, 0).unwrap(),
            hotkey0
        );
        assert_eq!(
            SubtensorModule::get_hotkey_for_net_and_uid(netuid, 1).unwrap(),
            hotkey1
        );
        assert_eq!(
            SubtensorModule::get_hotkey_for_net_and_uid(netuid, 2).unwrap(),
            hotkey2
        );

        assert_eq!(SubtensorModule::get_subnetwork_n(netuid), 3); // All 3 are registered.
        assert_eq!(SubtensorModule::get_registrations_this_block(netuid), 3); // 3 Registrations.
        assert_eq!(SubtensorModule::get_registrations_this_interval(netuid), 3); // 3 Registrations this interval.

        // Fast forward 1 block.
        assert_eq!(SubtensorModule::get_difficulty_as_u64(netuid), 20000); // Difficulty is unchanged.
        step_block(1);
        assert_eq!(SubtensorModule::get_registrations_this_block(netuid), 0); // Registrations have been erased.

        // TODO: are we OK with this change?
        assert_eq!(SubtensorModule::get_last_adjustment_block(netuid), 2); // We just adjusted on the first block.

        assert_eq!(SubtensorModule::get_difficulty_as_u64(netuid), 40000); // Difficulty is increased ( 20000 * ( 3 + 1 ) / ( 1 + 1 ) ) = 80_000
        assert_eq!(SubtensorModule::get_registrations_this_interval(netuid), 0); // Registrations this interval has been wiped.

        // Lets change the adjustment interval
        SubtensorModule::set_adjustment_interval(netuid, 3);
        assert_eq!(SubtensorModule::get_adjustment_interval(netuid), 3); // Check set adjustment interval.

        SubtensorModule::set_target_registrations_per_interval(netuid, 3);
        assert_eq!(
            SubtensorModule::get_target_registrations_per_interval(netuid),
            3
        ); // Target is default.

        // Register 3 more
        register_ok_neuron(netuid, hotkey0 + 1, coldkey0 + 1, 3942084);
        register_ok_neuron(netuid, hotkey1 + 1, coldkey1 + 1, 1241239);
        register_ok_neuron(netuid, hotkey2 + 1, coldkey2 + 1, 2181312);
        assert_eq!(
            SubtensorModule::get_hotkey_for_net_and_uid(netuid, 0).unwrap(),
            hotkey0 + 1
        ); // replace 0
        assert_eq!(
            SubtensorModule::get_hotkey_for_net_and_uid(netuid, 1).unwrap(),
            hotkey1 + 1
        ); // replace 1
        assert_eq!(
            SubtensorModule::get_hotkey_for_net_and_uid(netuid, 2).unwrap(),
            hotkey2 + 1
        ); // replace 2
        assert_eq!(SubtensorModule::get_registrations_this_block(netuid), 3); // Registrations have been erased.
        assert_eq!(SubtensorModule::get_registrations_this_interval(netuid), 3); // Registrations this interval = 3

        step_block(1); // Step

        // TODO: are we OK with this change?
        assert_eq!(SubtensorModule::get_last_adjustment_block(netuid), 2); // Still previous adjustment block.

        assert_eq!(SubtensorModule::get_registrations_this_block(netuid), 0); // Registrations have been erased.
        assert_eq!(SubtensorModule::get_registrations_this_interval(netuid), 3); // Registrations this interval = 3

        // Register 3 more.
        register_ok_neuron(netuid, hotkey0 + 2, coldkey0 + 2, 394208420);
        register_ok_neuron(netuid, hotkey1 + 2, coldkey1 + 2, 124123920);
        register_ok_neuron(netuid, hotkey2 + 2, coldkey2 + 2, 218131230);
        assert_eq!(SubtensorModule::get_registrations_this_block(netuid), 3); // Registrations have been erased.

        // We have 6 registrations this adjustment interval.
        step_block(1); // Step
        assert_eq!(SubtensorModule::get_registrations_this_interval(netuid), 6); // Registrations this interval = 6
        assert_eq!(SubtensorModule::get_difficulty_as_u64(netuid), 40000); // Difficulty unchanged.
        step_block(1); // Step
        assert_eq!(SubtensorModule::get_difficulty_as_u64(netuid), 60_000); // Difficulty changed ( 40000 ) * ( 6 + 3 / 3 + 3 ) = 40000 * 1.5 = 60_000
        assert_eq!(SubtensorModule::get_registrations_this_interval(netuid), 0); // Registrations this interval drops to 0.

        // Test min value.
        SubtensorModule::set_min_difficulty(netuid, 1);
        SubtensorModule::set_difficulty(netuid, 4);
        assert_eq!(SubtensorModule::get_min_difficulty(netuid), 1);
        assert_eq!(SubtensorModule::get_difficulty_as_u64(netuid), 4);
        SubtensorModule::set_adjustment_interval(netuid, 1);
        step_block(1); // Step
        assert_eq!(SubtensorModule::get_difficulty_as_u64(netuid), 2); // Difficulty dropped 4 * ( 0 + 1 ) / (1 + 1) = 1/2 = 2
        step_block(1); // Step
        assert_eq!(SubtensorModule::get_difficulty_as_u64(netuid), 1); // Difficulty dropped 2 * ( 0 + 1 ) / (1 + 1) = 1/2 = 1
        step_block(1); // Step
        assert_eq!(SubtensorModule::get_difficulty_as_u64(netuid), 1); // Difficulty dropped 2 * ( 0 + 1 ) / (1 + 1) = 1/2 = max(0.5, 1)

        // Test max value.
        SubtensorModule::set_max_difficulty(netuid, 10000);
        SubtensorModule::set_difficulty(netuid, 5000);
        assert_eq!(SubtensorModule::get_max_difficulty(netuid), 10000);
        assert_eq!(SubtensorModule::get_difficulty_as_u64(netuid), 5000);
        SubtensorModule::set_max_registrations_per_block(netuid, 4);
        register_ok_neuron(netuid, hotkey0 + 3, coldkey0 + 3, 294208420);
        register_ok_neuron(netuid, hotkey1 + 3, coldkey1 + 3, 824123920);
        register_ok_neuron(netuid, hotkey2 + 3, coldkey2 + 3, 324123920);
        register_ok_neuron(netuid, hotkey2 + 4, coldkey2 + 4, 524123920);
        assert_eq!(SubtensorModule::get_registrations_this_interval(netuid), 4);
        assert_eq!(
            SubtensorModule::get_target_registrations_per_interval(netuid),
            3
        );
        step_block(1); // Step
        assert_eq!(SubtensorModule::get_difficulty_as_u64(netuid), 5833); // Difficulty increased 5000 * ( 4 + 3 ) / (3 + 3) = 1.16 * 5000 = 5833

        register_ok_neuron(netuid, hotkey0 + 4, coldkey0 + 4, 124208420);
        register_ok_neuron(netuid, hotkey1 + 4, coldkey1 + 4, 314123920);
        register_ok_neuron(netuid, hotkey2 + 4, coldkey2 + 4, 834123920);
        step_block(1); // Step
        assert_eq!(SubtensorModule::get_difficulty_as_u64(netuid), 5833); // Difficulty unchanged
    });
}<|MERGE_RESOLUTION|>--- conflicted
+++ resolved
@@ -5,10 +5,6 @@
 use sp_core::U256;
 
 #[test]
-<<<<<<< HEAD
-
-=======
->>>>>>> a03ce30f
 fn test_registration_difficulty_adjustment() {
     new_test_ext(1).execute_with(|| {
         // Create Net 1
