--- conflicted
+++ resolved
@@ -115,15 +115,9 @@
             self.action = SwapStepAction::Stop;
             self.final_price = self.sqrt_price_target;
             self.delta_in = self.possible_delta_in;
-<<<<<<< HEAD
-
-            // println!("Case 1. Delta in = {:?}", self.delta_in);
-        } else if self.price_is_closer(&self.sqrt_price_limit, &self.sqrt_price_target) && self.price_is_closer(&self.sqrt_price_limit, &self.sqrt_price_edge) {
-=======
         } else if self.price_is_closer(&self.sqrt_price_limit, &self.sqrt_price_target)
             && self.price_is_closer(&self.sqrt_price_limit, &self.sqrt_price_edge)
         {
->>>>>>> 8d248a63
             // Case 2. lim_quantity is the lowest
             // The trade also completely happens within one tick, no tick crossing happens.
             self.action = SwapStepAction::Stop;
