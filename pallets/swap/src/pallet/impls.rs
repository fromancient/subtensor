use core::marker::PhantomData;
use core::ops::Neg;

use frame_support::storage::{TransactionOutcome, transactional};
use frame_support::{ensure, pallet_prelude::DispatchError, traits::Get};
use safe_math::*;
use sp_arithmetic::helpers_128bit;
use sp_runtime::traits::AccountIdConversion;
use substrate_fixed::types::{I64F64, U64F64, U96F32};
use subtensor_runtime_common::{
    AlphaCurrency, BalanceOps, Currency, NetUid, SubnetInfo, TaoCurrency,
};
use subtensor_swap_interface::{SwapHandler, SwapResult};

use super::pallet::*;
use crate::{
    OrderType, SqrtPrice,
    position::{Position, PositionId},
    tick::{ActiveTickIndexManager, Tick, TickIndex},
};

const MAX_SWAP_ITERATIONS: u16 = 1000;

#[derive(Debug, PartialEq)]
pub struct UpdateLiquidityResult {
    pub tao: TaoCurrency,
    pub alpha: AlphaCurrency,
    pub fee_tao: TaoCurrency,
    pub fee_alpha: AlphaCurrency,
    pub removed: bool,
    pub tick_low: TickIndex,
    pub tick_high: TickIndex,
}

#[derive(Debug, PartialEq)]
pub struct RemoveLiquidityResult {
    pub tao: TaoCurrency,
    pub alpha: AlphaCurrency,
    pub fee_tao: TaoCurrency,
    pub fee_alpha: AlphaCurrency,
    pub tick_low: TickIndex,
    pub tick_high: TickIndex,
    pub liquidity: u64,
}
/// A struct representing a single swap step with all its parameters and state
struct SwapStep<T: frame_system::Config> {
    // Input parameters
    netuid: NetUid,
    order_type: OrderType,
    drop_fees: bool,

    // Computed values
    current_liquidity: U64F64,
    possible_delta_in: u64,

    // Ticks and prices (current, limit, edge, target)
    target_sqrt_price: SqrtPrice,
    limit_sqrt_price: SqrtPrice,
    current_sqrt_price: SqrtPrice,
    edge_sqrt_price: SqrtPrice,
    edge_tick: TickIndex,

    // Result values
    action: SwapStepAction,
    delta_in: u64,
    final_price: SqrtPrice,
    fee: u64,

    // Phantom data to use T
    _phantom: PhantomData<T>,
}

impl<T: Config> SwapStep<T> {
    /// Creates and initializes a new swap step
    fn new(
        netuid: NetUid,
        order_type: OrderType,
        amount_remaining: u64,
        limit_sqrt_price: SqrtPrice,
        drop_fees: bool,
    ) -> Self {
        // Calculate prices and ticks
        let current_tick = CurrentTick::<T>::get(netuid);
        let current_sqrt_price = Pallet::<T>::current_price_sqrt(netuid);
        let edge_tick = Pallet::<T>::tick_edge(netuid, current_tick, order_type);
        let edge_sqrt_price = edge_tick.as_sqrt_price_bounded();

        let fee = Pallet::<T>::calculate_fee_amount(netuid, amount_remaining, drop_fees);
        let possible_delta_in = amount_remaining.saturating_sub(fee);

        // Target price and quantities
        let current_liquidity = U64F64::saturating_from_num(CurrentLiquidity::<T>::get(netuid));
        let target_sqrt_price = Pallet::<T>::sqrt_price_target(
            order_type,
            current_liquidity,
            current_sqrt_price,
            possible_delta_in,
        );

        Self {
            netuid,
            order_type,
            drop_fees,
            target_sqrt_price,
            limit_sqrt_price,
            current_sqrt_price,
            edge_sqrt_price,
            edge_tick,
            possible_delta_in,
            current_liquidity,
            action: SwapStepAction::Stop,
            delta_in: 0,
            final_price: target_sqrt_price,
            fee,
            _phantom: PhantomData,
        }
    }

    /// Execute the swap step and return the result
    fn execute(&mut self) -> Result<SwapStepResult, Error<T>> {
        self.determine_action();
        self.process_swap()
    }

    /// Returns True if sq_price1 is closer to the current price than sq_price2
    /// in terms of order direction.
    ///    For buying:  sq_price1 <= sq_price2
    ///    For selling: sq_price1 >= sq_price2
    ///
    fn price_is_closer(&self, sq_price1: &SqrtPrice, sq_price2: &SqrtPrice) -> bool {
        match self.order_type {
            OrderType::Buy => sq_price1 <= sq_price2,
            OrderType::Sell => sq_price1 >= sq_price2,
        }
    }

    /// Determine the appropriate action for this swap step
    fn determine_action(&mut self) {
        let mut recalculate_fee = false;

        // Calculate the stopping price: The price at which we either reach the limit price,
        // exchange the full amount, or reach the edge price.
        if self.price_is_closer(&self.target_sqrt_price, &self.limit_sqrt_price)
            && self.price_is_closer(&self.target_sqrt_price, &self.edge_sqrt_price)
        {
            // Case 1. target_quantity is the lowest
            // The trade completely happens within one tick, no tick crossing happens.
            self.action = SwapStepAction::Stop;
            self.final_price = self.target_sqrt_price;
            self.delta_in = self.possible_delta_in;
        } else if self.price_is_closer(&self.limit_sqrt_price, &self.target_sqrt_price)
            && self.price_is_closer(&self.limit_sqrt_price, &self.edge_sqrt_price)
        {
            // Case 2. lim_quantity is the lowest
            // The trade also completely happens within one tick, no tick crossing happens.
            self.action = SwapStepAction::Stop;
            self.final_price = self.limit_sqrt_price;
            self.delta_in = Self::delta_in(
                self.order_type,
                self.current_liquidity,
                self.current_sqrt_price,
                self.limit_sqrt_price,
            );
            recalculate_fee = true;
        } else {
            // Case 3. edge_quantity is the lowest
            // Tick crossing is likely
            self.action = SwapStepAction::Crossing;
            self.delta_in = Self::delta_in(
                self.order_type,
                self.current_liquidity,
                self.current_sqrt_price,
                self.edge_sqrt_price,
            );
            self.final_price = self.edge_sqrt_price;
            recalculate_fee = true;
        }

        log::trace!("\tAction           : {:?}", self.action);
        log::trace!(
            "\tCurrent Price    : {}",
            self.current_sqrt_price
                .saturating_mul(self.current_sqrt_price)
        );
        log::trace!(
            "\tTarget Price     : {}",
            self.target_sqrt_price
                .saturating_mul(self.target_sqrt_price)
        );
        log::trace!(
            "\tLimit Price      : {}",
            self.limit_sqrt_price.saturating_mul(self.limit_sqrt_price)
        );
        log::trace!(
            "\tEdge Price       : {}",
            self.edge_sqrt_price.saturating_mul(self.edge_sqrt_price)
        );
        log::trace!("\tDelta In         : {}", self.delta_in);

        // Because on step creation we calculate fee off the total amount, we might need to recalculate it
        // in case if we hit the limit price or the edge price.
        if recalculate_fee {
            let u16_max = U64F64::saturating_from_num(u16::MAX);
            let fee_rate = if self.drop_fees {
                U64F64::saturating_from_num(0)
            } else {
                U64F64::saturating_from_num(FeeRate::<T>::get(self.netuid))
            };
            let delta_fixed = U64F64::saturating_from_num(self.delta_in);
            self.fee = delta_fixed
                .saturating_mul(fee_rate.safe_div(u16_max.saturating_sub(fee_rate)))
                .saturating_to_num::<u64>();
        }

        // Now correct the action if we stopped exactly at the edge no matter what was the case above
        // Because order type buy moves the price up and tick semi-open interval doesn't include its right
        // point, we cross on buys and stop on sells.
        let natural_reason_stop_price =
            if self.price_is_closer(&self.limit_sqrt_price, &self.target_sqrt_price) {
                self.limit_sqrt_price
            } else {
                self.target_sqrt_price
            };
        if natural_reason_stop_price == self.edge_sqrt_price {
            self.action = match self.order_type {
                OrderType::Buy => SwapStepAction::Crossing,
                OrderType::Sell => SwapStepAction::Stop,
            };
        }
    }

    /// Process a single step of a swap
    fn process_swap(&self) -> Result<SwapStepResult, Error<T>> {
        // Hold the fees
        Pallet::<T>::add_fees(self.netuid, self.order_type, self.fee);
        let delta_out = Pallet::<T>::convert_deltas(self.netuid, self.order_type, self.delta_in);
        log::trace!("\tDelta Out        : {:?}", delta_out);

        if self.action == SwapStepAction::Crossing {
            let mut tick = Ticks::<T>::get(self.netuid, self.edge_tick).unwrap_or_default();
            tick.fees_out_tao = I64F64::saturating_from_num(FeeGlobalTao::<T>::get(self.netuid))
                .saturating_sub(tick.fees_out_tao);
            tick.fees_out_alpha =
                I64F64::saturating_from_num(FeeGlobalAlpha::<T>::get(self.netuid))
                    .saturating_sub(tick.fees_out_alpha);
            Pallet::<T>::update_liquidity_at_crossing(self.netuid, self.order_type)?;
            Ticks::<T>::insert(self.netuid, self.edge_tick, tick);
        }

        // Update current price
        AlphaSqrtPrice::<T>::set(self.netuid, self.final_price);

        // Update current tick
        let new_current_tick = TickIndex::from_sqrt_price_bounded(self.final_price);
        CurrentTick::<T>::set(self.netuid, new_current_tick);

        Ok(SwapStepResult {
            amount_to_take: self.delta_in.saturating_add(self.fee),
            fee_paid: self.fee,
            delta_in: self.delta_in,
            delta_out,
        })
    }

    /// Get the input amount needed to reach the target price
    fn delta_in(
        order_type: OrderType,
        liquidity_curr: U64F64,
        sqrt_price_curr: SqrtPrice,
        sqrt_price_target: SqrtPrice,
    ) -> u64 {
        let one = U64F64::saturating_from_num(1);

        (match order_type {
            OrderType::Sell => liquidity_curr.saturating_mul(
                one.safe_div(sqrt_price_target.into())
                    .saturating_sub(one.safe_div(sqrt_price_curr)),
            ),
            OrderType::Buy => {
                liquidity_curr.saturating_mul(sqrt_price_target.saturating_sub(sqrt_price_curr))
            }
        })
        .saturating_to_num::<u64>()
    }
}

impl<T: Config> Pallet<T> {
    pub fn current_price(netuid: NetUid) -> U96F32 {
        match T::SubnetInfo::mechanism(netuid.into()) {
            1 => {
                if SwapV3Initialized::<T>::get(netuid) {
                    let sqrt_price = AlphaSqrtPrice::<T>::get(netuid);
                    U96F32::saturating_from_num(sqrt_price.saturating_mul(sqrt_price))
                } else {
                    let tao_reserve = T::SubnetInfo::tao_reserve(netuid.into());
                    let alpha_reserve = T::SubnetInfo::alpha_reserve(netuid.into());
                    if !alpha_reserve.is_zero() {
                        U96F32::saturating_from_num(tao_reserve)
                            .saturating_div(U96F32::saturating_from_num(alpha_reserve))
                    } else {
                        U96F32::saturating_from_num(0)
                    }
                }
            }
            _ => U96F32::saturating_from_num(1),
        }
    }

    pub fn current_price_sqrt(netuid: NetUid) -> SqrtPrice {
        AlphaSqrtPrice::<T>::get(netuid)
    }

    // initializes V3 swap for a subnet if needed
    pub(super) fn maybe_initialize_v3(netuid: NetUid) -> Result<(), Error<T>> {
        if SwapV3Initialized::<T>::get(netuid) {
            return Ok(());
        }

        // Initialize the v3:
        // Reserves are re-purposed, nothing to set, just query values for liquidity and price calculation
        let tao_reserve = <T as Config>::SubnetInfo::tao_reserve(netuid.into());
        let alpha_reserve = <T as Config>::SubnetInfo::alpha_reserve(netuid.into());

        // Set price
        let price = U64F64::saturating_from_num(tao_reserve)
            .safe_div(U64F64::saturating_from_num(alpha_reserve));

        let epsilon = U64F64::saturating_from_num(0.000000000001);

        let current_sqrt_price = price.checked_sqrt(epsilon).unwrap_or(U64F64::from_num(0));
        AlphaSqrtPrice::<T>::set(netuid, current_sqrt_price);

        // Set current tick
        let current_tick = TickIndex::from_sqrt_price_bounded(current_sqrt_price);
        CurrentTick::<T>::set(netuid, current_tick);

        // Set initial (protocol owned) liquidity and positions
        // Protocol liquidity makes one position from TickIndex::MIN to TickIndex::MAX
        // We are using the sp_arithmetic sqrt here, which works for u128
        let liquidity = helpers_128bit::sqrt(
            (tao_reserve.to_u64() as u128).saturating_mul(alpha_reserve.to_u64() as u128),
        ) as u64;
        let protocol_account_id = Self::protocol_account_id();

        let (position, _, _) = Self::add_liquidity_not_insert(
            netuid,
            &protocol_account_id,
            TickIndex::MIN,
            TickIndex::MAX,
            liquidity,
        )?;

        Positions::<T>::insert(&(netuid, protocol_account_id, position.id), position);

        Ok(())
    }

    /// Adjusts protocol liquidity with new values of TAO and Alpha reserve
    pub(super) fn adjust_protocol_liquidity(
        netuid: NetUid,
        tao_delta: TaoCurrency,
        alpha_delta: AlphaCurrency,
    ) {
        // Update protocol position with new liquidity
        let protocol_account_id = Self::protocol_account_id();
        let mut positions =
            Positions::<T>::iter_prefix_values((netuid, protocol_account_id.clone()))
                .collect::<sp_std::vec::Vec<_>>();

        if let Some(position) = positions.get_mut(0) {
            let current_sqrt_price = Pallet::<T>::current_price_sqrt(netuid);
            let maybe_token_amounts = position.to_token_amounts(current_sqrt_price);
            if let Ok((tao, alpha)) = maybe_token_amounts {
                // Get updated reserves, calculate liquidity
                let new_tao_reserve = tao.saturating_add(tao_delta.to_u64());
                let new_alpha_reserve = alpha.saturating_add(alpha_delta.to_u64());
                let new_liquidity = helpers_128bit::sqrt(
                    (new_tao_reserve as u128).saturating_mul(new_alpha_reserve as u128),
                ) as u64;
                let liquidity_delta = new_liquidity.saturating_sub(position.liquidity);

                // Update current liquidity
                CurrentLiquidity::<T>::mutate(netuid, |current_liquidity| {
                    *current_liquidity = current_liquidity.saturating_add(liquidity_delta);
                });

                // Update protocol position
                position.liquidity = new_liquidity;
                Positions::<T>::insert(
                    (netuid, protocol_account_id, position.id),
                    position.clone(),
                );

                // Update position ticks
                Self::add_liquidity_at_index(netuid, position.tick_low, liquidity_delta, false);
                Self::add_liquidity_at_index(netuid, position.tick_high, liquidity_delta, true);
            }
        }
    }

    /// Executes a token swap on the specified subnet.
    ///
    /// # Parameters
    /// - `netuid`: The identifier of the subnet on which the swap is performed.
    /// - `order_type`: The type of the swap (e.g., Buy or Sell).
    /// - `amount`: The amount of tokens to swap.
    /// - `limit_sqrt_price`: A price limit (expressed as a square root) to bound the swap.
    /// - `simulate`: If `true`, the function runs in simulation mode and does not persist any changes.
    ///
    /// # Returns
    /// Returns a [`Result`] with a [`SwapResult`] on success, or a [`DispatchError`] on failure.
    ///
    /// The [`SwapResult`] contains:
    /// - `amount_paid_out`: The amount of tokens received from the swap.
    /// - `refund`: Any unswapped portion of the input amount, refunded to the caller.
    ///
    /// # Simulation Mode
    /// When `simulate` is set to `true`, the function:
    /// 1. Executes all logic without persisting any state changes (i.e., performs a dry run).
    /// 2. Skips reserve checks — it may return an `amount_paid_out` greater than the available reserve.
    ///
    /// Use simulation mode to preview the outcome of a swap without modifying the blockchain state.
    pub fn do_swap(
        netuid: NetUid,
        order_type: OrderType,
        amount: u64,
        limit_sqrt_price: SqrtPrice,
        drop_fees: bool,
        simulate: bool,
    ) -> Result<SwapResult, DispatchError> {
        transactional::with_transaction(|| {
            // Read alpha and tao reserves before transaction
            let tao_reserve = T::SubnetInfo::tao_reserve(netuid.into());
            let alpha_reserve = T::SubnetInfo::alpha_reserve(netuid.into());

            let mut result =
                Self::swap_inner(netuid, order_type, amount, limit_sqrt_price, drop_fees)
                    .map_err(Into::into);

            if simulate || result.is_err() {
                // Simulation only
                TransactionOutcome::Rollback(result)
            } else {
                // Should persist changes

                // Check if reserves are overused
                if let Ok(ref swap_result) = result {
                    let checked_reserve = match order_type {
                        OrderType::Buy => alpha_reserve.to_u64(),
                        OrderType::Sell => tao_reserve.to_u64(),
                    };

                    if checked_reserve < swap_result.amount_paid_out {
                        result = Err(Error::<T>::InsufficientLiquidity.into());
                    }
                }

                TransactionOutcome::Commit(result)
            }
        })
    }

    fn swap_inner(
        netuid: NetUid,
        order_type: OrderType,
        amount: u64,
        limit_sqrt_price: SqrtPrice,
        drop_fees: bool,
    ) -> Result<SwapResult, Error<T>> {
<<<<<<< HEAD
        ensure!(
            T::SubnetInfo::tao_reserve(netuid.into()).to_u64() >= T::MinimumReserve::get().get()
                && T::SubnetInfo::alpha_reserve(netuid.into()).to_u64()
=======
        match order_type {
            OrderType::Buy => ensure!(
                u64::from(T::SubnetInfo::alpha_reserve(netuid.into()))
>>>>>>> 9709a179
                    >= T::MinimumReserve::get().get(),
                Error::<T>::ReservesTooLow
            ),
            OrderType::Sell => ensure!(
                T::SubnetInfo::tao_reserve(netuid.into()) >= T::MinimumReserve::get().get(),
                Error::<T>::ReservesTooLow
            ),
        }

        Self::maybe_initialize_v3(netuid)?;

        // Because user specifies the limit price, check that it is in fact beoynd the current one
        match order_type {
            OrderType::Buy => ensure!(
                AlphaSqrtPrice::<T>::get(netuid) < limit_sqrt_price,
                Error::<T>::PriceLimitExceeded
            ),
            OrderType::Sell => ensure!(
                AlphaSqrtPrice::<T>::get(netuid) > limit_sqrt_price,
                Error::<T>::PriceLimitExceeded
            ),
        };

        let mut amount_remaining = amount;
        let mut amount_paid_out: u64 = 0;
        let mut iteration_counter: u16 = 0;
        let mut in_acc: u64 = 0;
        let mut fee_acc: u64 = 0;

        log::trace!("======== Start Swap ========");
        log::trace!("Amount Remaining: {}", amount_remaining);

        // Swap one tick at a time until we reach one of the stop conditions
        while amount_remaining > 0 {
            log::trace!("\nIteration: {}", iteration_counter);
            log::trace!(
                "\tCurrent Liquidity: {}",
                CurrentLiquidity::<T>::get(netuid)
            );

            // Create and execute a swap step
            let mut swap_step = SwapStep::<T>::new(
                netuid,
                order_type,
                amount_remaining,
                limit_sqrt_price,
                drop_fees,
            );

            let swap_result = swap_step.execute()?;

            in_acc = in_acc.saturating_add(swap_result.delta_in);
            fee_acc = fee_acc.saturating_add(swap_result.fee_paid);
            amount_remaining = amount_remaining.saturating_sub(swap_result.amount_to_take);
            amount_paid_out = amount_paid_out.saturating_add(swap_result.delta_out);

            if swap_step.action == SwapStepAction::Stop {
                amount_remaining = 0;
            }

            // The swap step didn't exchange anything
            if swap_result.amount_to_take == 0 {
                amount_remaining = 0;
            }

            iteration_counter = iteration_counter.saturating_add(1);

            ensure!(
                iteration_counter <= MAX_SWAP_ITERATIONS,
                Error::<T>::TooManySwapSteps
            );
        }

        log::trace!("\nAmount Paid Out: {}", amount_paid_out);
        log::trace!("======== End Swap ========");

        let (tao_reserve_delta, alpha_reserve_delta) = match order_type {
            OrderType::Buy => (in_acc as i64, (amount_paid_out as i64).neg()),
            OrderType::Sell => ((amount_paid_out as i64).neg(), in_acc as i64),
        };

        Ok(SwapResult {
            amount_paid_in: in_acc,
            amount_paid_out,
            fee_paid: fee_acc,
            tao_reserve_delta,
            alpha_reserve_delta,
        })
    }

    /// Get the tick at the current tick edge for the given direction (order type) If
    /// order type is Buy, then edge tick is the high tick, otherwise it is the low
    /// tick.
    ///
    /// If anything is wrong with tick math and it returns Err, we just abort the deal, i.e. return
    /// the edge that is impossible to execute
    fn tick_edge(netuid: NetUid, current_tick: TickIndex, order_type: OrderType) -> TickIndex {
        match order_type {
            OrderType::Buy => ActiveTickIndexManager::<T>::find_closest_higher(
                netuid,
                current_tick.next().unwrap_or(TickIndex::MAX),
            )
            .unwrap_or(TickIndex::MAX),
            OrderType::Sell => {
                let current_price = Pallet::<T>::current_price_sqrt(netuid);
                let current_tick_price = current_tick.as_sqrt_price_bounded();
                let is_active = ActiveTickIndexManager::<T>::tick_is_active(netuid, current_tick);

                if is_active && current_price > current_tick_price {
                    ActiveTickIndexManager::<T>::find_closest_lower(netuid, current_tick)
                        .unwrap_or(TickIndex::MIN)
                } else {
                    ActiveTickIndexManager::<T>::find_closest_lower(
                        netuid,
                        current_tick.prev().unwrap_or(TickIndex::MIN),
                    )
                    .unwrap_or(TickIndex::MIN)
                }
            }
        }
    }

    /// Calculate fee amount
    ///
    /// Fee is provided by state ops as u16-normalized value.
    fn calculate_fee_amount(netuid: NetUid, amount: u64, drop_fees: bool) -> u64 {
        if drop_fees {
            0
        } else {
            match T::SubnetInfo::mechanism(netuid) {
                1 => {
                    let fee_rate = U64F64::saturating_from_num(FeeRate::<T>::get(netuid))
                        .safe_div(U64F64::saturating_from_num(u16::MAX));
                    U64F64::saturating_from_num(amount)
                        .saturating_mul(fee_rate)
                        .saturating_to_num::<u64>()
                }
                _ => 0,
            }
        }
    }

    /// Add fees to the global fee counters
    fn add_fees(netuid: NetUid, order_type: OrderType, fee: u64) {
        let liquidity_curr = Self::current_liquidity_safe(netuid);

        if liquidity_curr == 0 {
            return;
        }

        let fee_global_tao = FeeGlobalTao::<T>::get(netuid);
        let fee_global_alpha = FeeGlobalAlpha::<T>::get(netuid);
        let fee_fixed = U64F64::saturating_from_num(fee);

        match order_type {
            OrderType::Sell => {
                FeeGlobalAlpha::<T>::set(
                    netuid,
                    fee_global_alpha.saturating_add(fee_fixed.safe_div(liquidity_curr)),
                );
            }
            OrderType::Buy => {
                FeeGlobalTao::<T>::set(
                    netuid,
                    fee_global_tao.saturating_add(fee_fixed.safe_div(liquidity_curr)),
                );
            }
        }
    }

    /// Convert input amount (delta_in) to output amount (delta_out)
    ///
    /// This is the core method of uniswap V3 that tells how much output token is given for an
    /// amount of input token within one price tick.
    pub(super) fn convert_deltas(netuid: NetUid, order_type: OrderType, delta_in: u64) -> u64 {
        // Skip conversion if delta_in is zero
        if delta_in == 0 {
            return 0;
        }

        let liquidity_curr = SqrtPrice::saturating_from_num(CurrentLiquidity::<T>::get(netuid));
        let sqrt_price_curr = Pallet::<T>::current_price_sqrt(netuid);
        let delta_fixed = SqrtPrice::saturating_from_num(delta_in);

        // Calculate result based on order type with proper fixed-point math
        // Using safe math operations throughout to prevent overflows
        let result = match order_type {
            OrderType::Sell => {
                // liquidity_curr / (liquidity_curr / sqrt_price_curr + delta_fixed);
                let denom = liquidity_curr
                    .safe_div(sqrt_price_curr)
                    .saturating_add(delta_fixed);
                let a = liquidity_curr.safe_div(denom);
                // a * sqrt_price_curr;
                let b = a.saturating_mul(sqrt_price_curr);

                // delta_fixed * b;
                delta_fixed.saturating_mul(b)
            }
            OrderType::Buy => {
                // (liquidity_curr * sqrt_price_curr + delta_fixed) * sqrt_price_curr;
                let a = liquidity_curr
                    .saturating_mul(sqrt_price_curr)
                    .saturating_add(delta_fixed)
                    .saturating_mul(sqrt_price_curr);
                // liquidity_curr / a;
                let b = liquidity_curr.safe_div(a);
                // b * delta_fixed;
                b.saturating_mul(delta_fixed)
            }
        };

        result.saturating_to_num::<u64>()
    }

    /// Get the target square root price based on the input amount
    ///
    /// This is the price that would be reached if
    ///    - There are no liquidity positions other than protocol liquidity
    ///    - Full delta_in amount is executed
    ///
    fn sqrt_price_target(
        order_type: OrderType,
        liquidity_curr: U64F64,
        sqrt_price_curr: SqrtPrice,
        delta_in: u64,
    ) -> SqrtPrice {
        let delta_fixed = U64F64::saturating_from_num(delta_in);
        let one = U64F64::saturating_from_num(1);

        // No liquidity means that price should go to the limit
        if liquidity_curr == 0 {
            return match order_type {
                OrderType::Sell => SqrtPrice::saturating_from_num(Self::min_price()),
                OrderType::Buy => SqrtPrice::saturating_from_num(Self::max_price()),
            };
        }

        match order_type {
            OrderType::Sell => one.safe_div(
                delta_fixed
                    .safe_div(liquidity_curr)
                    .saturating_add(one.safe_div(sqrt_price_curr)),
            ),
            OrderType::Buy => delta_fixed
                .safe_div(liquidity_curr)
                .saturating_add(sqrt_price_curr),
        }
    }

    /// Update liquidity when crossing a tick
    fn update_liquidity_at_crossing(netuid: NetUid, order_type: OrderType) -> Result<(), Error<T>> {
        let mut liquidity_curr = CurrentLiquidity::<T>::get(netuid);
        let current_tick_index = TickIndex::current_bounded::<T>(netuid);

        // Find the appropriate tick based on order type
        let tick = match order_type {
            OrderType::Sell => {
                // Self::find_closest_lower_active_tick(netuid, current_tick_index)
                let current_price = Pallet::<T>::current_price_sqrt(netuid);
                let current_tick_price = current_tick_index.as_sqrt_price_bounded();
                let is_active =
                    ActiveTickIndexManager::<T>::tick_is_active(netuid, current_tick_index);

                let lower_tick = if is_active && current_price > current_tick_price {
                    ActiveTickIndexManager::<T>::find_closest_lower(netuid, current_tick_index)
                        .unwrap_or(TickIndex::MIN)
                } else {
                    ActiveTickIndexManager::<T>::find_closest_lower(
                        netuid,
                        current_tick_index.prev().unwrap_or(TickIndex::MIN),
                    )
                    .unwrap_or(TickIndex::MIN)
                };
                Ticks::<T>::get(netuid, lower_tick)
            }
            OrderType::Buy => {
                // Self::find_closest_higher_active_tick(netuid, current_tick_index),
                let upper_tick = ActiveTickIndexManager::<T>::find_closest_higher(
                    netuid,
                    current_tick_index.next().unwrap_or(TickIndex::MAX),
                )
                .unwrap_or(TickIndex::MAX);
                Ticks::<T>::get(netuid, upper_tick)
            }
        }
        .ok_or(Error::<T>::InsufficientLiquidity)?;

        let liquidity_update_abs_u64 = tick.liquidity_net_as_u64();

        // Update liquidity based on the sign of liquidity_net and the order type
        liquidity_curr = match (order_type, tick.liquidity_net >= 0) {
            (OrderType::Sell, true) | (OrderType::Buy, false) => {
                liquidity_curr.saturating_sub(liquidity_update_abs_u64)
            }
            (OrderType::Sell, false) | (OrderType::Buy, true) => {
                liquidity_curr.saturating_add(liquidity_update_abs_u64)
            }
        };

        CurrentLiquidity::<T>::set(netuid, liquidity_curr);

        Ok(())
    }

    pub fn find_closest_lower_active_tick(netuid: NetUid, index: TickIndex) -> Option<Tick> {
        ActiveTickIndexManager::<T>::find_closest_lower(netuid, index)
            .and_then(|ti| Ticks::<T>::get(netuid, ti))
    }

    pub fn find_closest_higher_active_tick(netuid: NetUid, index: TickIndex) -> Option<Tick> {
        ActiveTickIndexManager::<T>::find_closest_higher(netuid, index)
            .and_then(|ti| Ticks::<T>::get(netuid, ti))
    }

    /// Here we subtract minimum safe liquidity from current liquidity to stay in the safe range
    fn current_liquidity_safe(netuid: NetUid) -> U64F64 {
        U64F64::saturating_from_num(
            CurrentLiquidity::<T>::get(netuid).saturating_sub(T::MinimumLiquidity::get()),
        )
    }

    /// Adds liquidity to the specified price range.
    ///
    /// This function allows an account to provide liquidity to a given range of price ticks. The
    /// amount of liquidity to be added can be determined using
    /// [`get_tao_based_liquidity`] and [`get_alpha_based_liquidity`], which compute the required
    /// liquidity based on TAO and Alpha balances for the current price tick.
    ///
    /// ### Behavior:
    /// - If the `protocol` flag is **not set** (`false`), the function will attempt to
    ///   **withdraw balances** from the account using `state_ops.withdraw_balances()`.
    /// - If the `protocol` flag is **set** (`true`), the liquidity is added without modifying balances.
    /// - If swap V3 was not initialized before, updates the value in storage.
    ///
    /// ### Parameters:
    /// - `coldkey_account_id`: A reference to the account coldkey that is providing liquidity.
    /// - `hotkey_account_id`: A reference to the account hotkey that is providing liquidity.
    /// - `tick_low`: The lower bound of the price tick range.
    /// - `tick_high`: The upper bound of the price tick range.
    /// - `liquidity`: The amount of liquidity to be added.
    ///
    /// ### Returns:
    /// - `Ok((u64, u64))`: (tao, alpha) amounts at new position
    /// - `Err(SwapError)`: If the operation fails due to insufficient balance, invalid tick range,
    ///   or other swap-related errors.
    ///
    /// ### Errors:
    /// - [`SwapError::InsufficientBalance`] if the account does not have enough balance.
    /// - [`SwapError::InvalidTickRange`] if `tick_low` is greater than or equal to `tick_high`.
    /// - Other [`SwapError`] variants as applicable.
    pub fn do_add_liquidity(
        netuid: NetUid,
        coldkey_account_id: &T::AccountId,
        hotkey_account_id: &T::AccountId,
        tick_low: TickIndex,
        tick_high: TickIndex,
        liquidity: u64,
    ) -> Result<(PositionId, u64, u64), Error<T>> {
        ensure!(
            EnabledUserLiquidity::<T>::get(netuid),
            Error::<T>::UserLiquidityDisabled
        );

        let (position, tao, alpha) = Self::add_liquidity_not_insert(
            netuid,
            coldkey_account_id,
            tick_low,
            tick_high,
            liquidity,
        )?;
        let position_id = position.id;

        ensure!(
            T::BalanceOps::tao_balance(coldkey_account_id) >= TaoCurrency::from(tao)
                && T::BalanceOps::alpha_balance(
                    netuid.into(),
                    coldkey_account_id,
                    hotkey_account_id
                ) >= AlphaCurrency::from(alpha),
            Error::<T>::InsufficientBalance
        );

        // Small delta is not allowed
        ensure!(
            liquidity >= T::MinimumLiquidity::get(),
            Error::<T>::InvalidLiquidityValue
        );

        Positions::<T>::insert(&(netuid, coldkey_account_id, position.id), position);

        Ok((position_id, tao, alpha))
    }

    // add liquidity without inserting position into storage (used privately for v3 intiialization).
    // unlike Self::add_liquidity it also doesn't perform account's balance check.
    //
    // the public interface is [`Self::add_liquidity`]
    fn add_liquidity_not_insert(
        netuid: NetUid,
        coldkey_account_id: &T::AccountId,
        tick_low: TickIndex,
        tick_high: TickIndex,
        liquidity: u64,
    ) -> Result<(Position<T>, u64, u64), Error<T>> {
        ensure!(
            Self::count_positions(netuid, coldkey_account_id) <= T::MaxPositions::get() as usize,
            Error::<T>::MaxPositionsExceeded
        );

        // Ensure that tick_high is actually higher than tick_low
        ensure!(tick_high > tick_low, Error::<T>::InvalidTickRange);

        // Add liquidity at tick
        Self::add_liquidity_at_index(netuid, tick_low, liquidity, false);
        Self::add_liquidity_at_index(netuid, tick_high, liquidity, true);

        // Update current tick liquidity
        let current_tick_index = TickIndex::current_bounded::<T>(netuid);
        Self::clamp_sqrt_price(netuid, current_tick_index);

        Self::update_liquidity_if_needed(netuid, tick_low, tick_high, liquidity as i128);

        // New position
        let position_id = PositionId::new::<T>();
        let position = Position::new(position_id, netuid, tick_low, tick_high, liquidity);

        let current_price_sqrt = Pallet::<T>::current_price_sqrt(netuid);
        let (tao, alpha) = position.to_token_amounts(current_price_sqrt)?;

        SwapV3Initialized::<T>::set(netuid, true);

        Ok((position, tao, alpha))
    }

    /// Remove liquidity and credit balances back to (coldkey_account_id, hotkey_account_id) stake.
    /// Removing is allowed even when user liquidity is enabled.
    ///
    /// Account ID and Position ID identify position in the storage map
    pub fn do_remove_liquidity(
        netuid: NetUid,
        coldkey_account_id: &T::AccountId,
        position_id: PositionId,
    ) -> Result<RemoveLiquidityResult, Error<T>> {
        let Some(mut position) = Positions::<T>::get((netuid, coldkey_account_id, position_id))
        else {
            return Err(Error::<T>::LiquidityNotFound);
        };

        // Collect fees and get tao and alpha amounts
        let (fee_tao, fee_alpha) = position.collect_fees();
        let current_price = AlphaSqrtPrice::<T>::get(netuid);
        let (tao, alpha) = position.to_token_amounts(current_price)?;

        // Update liquidity at position ticks
        Self::remove_liquidity_at_index(netuid, position.tick_low, position.liquidity, false);
        Self::remove_liquidity_at_index(netuid, position.tick_high, position.liquidity, true);

        // Update current tick liquidity
        Self::update_liquidity_if_needed(
            netuid,
            position.tick_low,
            position.tick_high,
            (position.liquidity as i128).neg(),
        );

        // Remove user position
        Positions::<T>::remove((netuid, coldkey_account_id, position_id));

        Ok(RemoveLiquidityResult {
            tao: tao.into(),
            alpha: alpha.into(),
            fee_tao: fee_tao.into(),
            fee_alpha: fee_alpha.into(),
            tick_low: position.tick_low,
            tick_high: position.tick_high,
            liquidity: position.liquidity,
        })
    }

    pub fn do_modify_position(
        netuid: NetUid,
        coldkey_account_id: &T::AccountId,
        hotkey_account_id: &T::AccountId,
        position_id: PositionId,
        liquidity_delta: i64,
    ) -> Result<UpdateLiquidityResult, Error<T>> {
        ensure!(
            EnabledUserLiquidity::<T>::get(netuid),
            Error::<T>::UserLiquidityDisabled
        );

        // Find the position
        let Some(mut position) = Positions::<T>::get((netuid, coldkey_account_id, position_id))
        else {
            return Err(Error::<T>::LiquidityNotFound);
        };

        // Small delta is not allowed
        ensure!(
            liquidity_delta.abs() >= T::MinimumLiquidity::get() as i64,
            Error::<T>::InvalidLiquidityValue
        );
        let mut delta_liquidity_abs = liquidity_delta.unsigned_abs();

        // Determine the effective price for token calculations
        let current_price_sqrt = Pallet::<T>::current_price_sqrt(netuid);
        let sqrt_pa: SqrtPrice = position
            .tick_low
            .try_to_sqrt_price()
            .map_err(|_| Error::<T>::InvalidTickRange)?;
        let sqrt_pb: SqrtPrice = position
            .tick_high
            .try_to_sqrt_price()
            .map_err(|_| Error::<T>::InvalidTickRange)?;
        let sqrt_price_box = if current_price_sqrt < sqrt_pa {
            sqrt_pa
        } else if current_price_sqrt > sqrt_pb {
            sqrt_pb
        } else {
            // Update current liquidity if price is in range
            let new_liquidity_curr = if liquidity_delta > 0 {
                CurrentLiquidity::<T>::get(netuid).saturating_add(delta_liquidity_abs)
            } else {
                CurrentLiquidity::<T>::get(netuid).saturating_sub(delta_liquidity_abs)
            };
            CurrentLiquidity::<T>::set(netuid, new_liquidity_curr);
            current_price_sqrt
        };

        // Calculate token amounts for the liquidity change
        let mul = SqrtPrice::from_num(1)
            .safe_div(sqrt_price_box)
            .saturating_sub(SqrtPrice::from_num(1).safe_div(sqrt_pb));
        let alpha = SqrtPrice::saturating_from_num(delta_liquidity_abs).saturating_mul(mul);
        let tao = SqrtPrice::saturating_from_num(delta_liquidity_abs)
            .saturating_mul(sqrt_price_box.saturating_sub(sqrt_pa));

        // Validate delta
        if liquidity_delta > 0 {
            // Check that user has enough balances
            ensure!(
                T::BalanceOps::tao_balance(coldkey_account_id)
                    >= TaoCurrency::from(tao.saturating_to_num::<u64>())
                    && T::BalanceOps::alpha_balance(netuid, coldkey_account_id, hotkey_account_id)
                        >= AlphaCurrency::from(alpha.saturating_to_num::<u64>()),
                Error::<T>::InsufficientBalance
            );
        } else {
            // Check that position has enough liquidity
            ensure!(
                position.liquidity >= delta_liquidity_abs,
                Error::<T>::InsufficientLiquidity
            );
        }

        // Collect fees
        let (fee_tao, fee_alpha) = position.collect_fees();

        // If delta brings the position liquidity below MinimumLiquidity, eliminate position and
        // withdraw full amounts
        let mut remove = false;
        if (liquidity_delta < 0)
            && (position.liquidity.saturating_sub(delta_liquidity_abs) < T::MinimumLiquidity::get())
        {
            delta_liquidity_abs = position.liquidity;
            remove = true;
        }

        // Adjust liquidity at the ticks based on the delta sign
        if liquidity_delta > 0 {
            // Add liquidity at tick
            Self::add_liquidity_at_index(netuid, position.tick_low, delta_liquidity_abs, false);
            Self::add_liquidity_at_index(netuid, position.tick_high, delta_liquidity_abs, true);

            // Add liquidity to user position
            position.liquidity = position.liquidity.saturating_add(delta_liquidity_abs);
        } else {
            // Remove liquidity at tick
            Self::remove_liquidity_at_index(netuid, position.tick_low, delta_liquidity_abs, false);
            Self::remove_liquidity_at_index(netuid, position.tick_high, delta_liquidity_abs, true);

            // Remove liquidity from user position
            position.liquidity = position.liquidity.saturating_sub(delta_liquidity_abs);
        }

        // Update or, in case if full liquidity is removed, remove the position
        if remove {
            Positions::<T>::remove((netuid, coldkey_account_id, position_id));
        } else {
            Positions::<T>::insert(&(netuid, coldkey_account_id, position.id), position.clone());
        }

        Ok(UpdateLiquidityResult {
            tao: tao.saturating_to_num::<u64>().into(),
            alpha: alpha.saturating_to_num::<u64>().into(),
            fee_tao: fee_tao.into(),
            fee_alpha: fee_alpha.into(),
            removed: remove,
            tick_low: position.tick_low,
            tick_high: position.tick_high,
        })
    }

    /// Adds or updates liquidity at a specific tick index for a subnet
    ///
    /// # Arguments
    /// * `netuid` - The subnet ID
    /// * `tick_index` - The tick index to add liquidity to
    /// * `liquidity` - The amount of liquidity to add
    fn add_liquidity_at_index(netuid: NetUid, tick_index: TickIndex, liquidity: u64, upper: bool) {
        // Convert liquidity to signed value, negating it for upper bounds
        let net_liquidity_change = if upper {
            (liquidity as i128).neg()
        } else {
            liquidity as i128
        };

        Ticks::<T>::mutate(netuid, tick_index, |maybe_tick| match maybe_tick {
            Some(tick) => {
                tick.liquidity_net = tick.liquidity_net.saturating_add(net_liquidity_change);
                tick.liquidity_gross = tick.liquidity_gross.saturating_add(liquidity);
            }
            None => {
                let current_tick = TickIndex::current_bounded::<T>(netuid);

                let (fees_out_tao, fees_out_alpha) = if tick_index > current_tick {
                    (
                        I64F64::saturating_from_num(FeeGlobalTao::<T>::get(netuid)),
                        I64F64::saturating_from_num(FeeGlobalAlpha::<T>::get(netuid)),
                    )
                } else {
                    (
                        I64F64::saturating_from_num(0),
                        I64F64::saturating_from_num(0),
                    )
                };
                *maybe_tick = Some(Tick {
                    liquidity_net: net_liquidity_change,
                    liquidity_gross: liquidity,
                    fees_out_tao,
                    fees_out_alpha,
                });
            }
        });

        // Update active ticks
        ActiveTickIndexManager::<T>::insert(netuid, tick_index);
    }

    /// Remove liquidity at tick index.
    fn remove_liquidity_at_index(
        netuid: NetUid,
        tick_index: TickIndex,
        liquidity: u64,
        upper: bool,
    ) {
        // Calculate net liquidity addition
        let net_reduction = if upper {
            (liquidity as i128).neg()
        } else {
            liquidity as i128
        };

        Ticks::<T>::mutate_exists(netuid, tick_index, |maybe_tick| {
            if let Some(tick) = maybe_tick {
                tick.liquidity_net = tick.liquidity_net.saturating_sub(net_reduction);
                tick.liquidity_gross = tick.liquidity_gross.saturating_sub(liquidity);

                // If no liquidity is left at the tick, remove it
                if tick.liquidity_gross == 0 {
                    *maybe_tick = None;

                    // Update active ticks: Final liquidity is zero, remove this tick from active.
                    ActiveTickIndexManager::<T>::remove(netuid, tick_index);
                }
            }
        });
    }

    /// Updates the current liquidity for a subnet if the current tick index is within the specified
    /// range
    ///
    /// This function handles both increasing and decreasing liquidity based on the sign of the
    /// liquidity parameter. It uses i128 to safely handle values up to u64::MAX in both positive
    /// and negative directions.
    fn update_liquidity_if_needed(
        netuid: NetUid,
        tick_low: TickIndex,
        tick_high: TickIndex,
        liquidity: i128,
    ) {
        let current_tick_index = TickIndex::current_bounded::<T>(netuid);
        if (tick_low <= current_tick_index) && (current_tick_index < tick_high) {
            CurrentLiquidity::<T>::mutate(netuid, |current_liquidity| {
                let is_neg = liquidity.is_negative();
                let liquidity = liquidity.abs().min(u64::MAX as i128) as u64;
                if is_neg {
                    *current_liquidity = current_liquidity.saturating_sub(liquidity);
                } else {
                    *current_liquidity = current_liquidity.saturating_add(liquidity);
                }
            });
        }
    }

    /// Clamps the subnet's sqrt price when tick index is outside of valid bounds
    fn clamp_sqrt_price(netuid: NetUid, tick_index: TickIndex) {
        if tick_index >= TickIndex::MAX || tick_index <= TickIndex::MIN {
            let corrected_price = tick_index.as_sqrt_price_bounded();
            AlphaSqrtPrice::<T>::set(netuid, corrected_price);
        }
    }

    /// Returns the number of positions for an account in a specific subnet
    ///
    /// # Arguments
    /// * `netuid` - The subnet ID
    /// * `account_id` - The account ID
    ///
    /// # Returns
    /// The number of positions that the account has in the specified subnet
    pub(super) fn count_positions(netuid: NetUid, account_id: &T::AccountId) -> usize {
        Positions::<T>::iter_prefix_values((netuid, account_id.clone())).count()
    }

    /// Returns the protocol account ID
    ///
    /// # Returns
    /// The account ID of the protocol account
    pub fn protocol_account_id() -> T::AccountId {
        T::ProtocolId::get().into_account_truncating()
    }
}

impl<T: Config> SwapHandler<T::AccountId> for Pallet<T> {
    fn swap(
        netuid: NetUid,
        order_t: OrderType,
        amount: u64,
        price_limit: u64,
        drop_fees: bool,
        should_rollback: bool,
    ) -> Result<SwapResult, DispatchError> {
        let limit_sqrt_price = SqrtPrice::saturating_from_num(price_limit)
            .safe_div(SqrtPrice::saturating_from_num(1_000_000_000))
            .checked_sqrt(SqrtPrice::saturating_from_num(0.0000000001))
            .ok_or(Error::<T>::PriceLimitExceeded)?;

        Self::do_swap(
            NetUid::from(netuid),
            order_t,
            amount,
            limit_sqrt_price,
            drop_fees,
            should_rollback,
        )
        .map_err(Into::into)
    }

    fn sim_swap(
        netuid: NetUid,
        order_t: OrderType,
        amount: u64,
    ) -> Result<SwapResult, DispatchError> {
        match T::SubnetInfo::mechanism(netuid) {
            1 => {
                let price_limit = match order_t {
                    OrderType::Buy => Self::max_price(),
                    OrderType::Sell => Self::min_price(),
                };

                Self::swap(netuid, order_t, amount, price_limit, false, true)
            }
            _ => Ok(SwapResult {
                amount_paid_in: amount,
                amount_paid_out: amount,
                fee_paid: 0,
                tao_reserve_delta: 0,
                alpha_reserve_delta: 0,
            }),
        }
    }

    fn approx_fee_amount(netuid: NetUid, amount: u64) -> u64 {
        Self::calculate_fee_amount(netuid.into(), amount, false)
    }

    fn current_alpha_price(netuid: NetUid) -> U96F32 {
        Self::current_price(netuid.into())
    }

    fn min_price() -> u64 {
        TickIndex::min_sqrt_price()
            .saturating_mul(TickIndex::min_sqrt_price())
            .saturating_mul(SqrtPrice::saturating_from_num(1_000_000_000))
            .saturating_to_num()
    }

    fn max_price() -> u64 {
        TickIndex::max_sqrt_price()
            .saturating_mul(TickIndex::max_sqrt_price())
            .saturating_mul(SqrtPrice::saturating_from_num(1_000_000_000))
            .saturating_round()
            .saturating_to_num()
    }

    fn adjust_protocol_liquidity(
        netuid: NetUid,
        tao_delta: TaoCurrency,
        alpha_delta: AlphaCurrency,
    ) {
        Self::adjust_protocol_liquidity(netuid, tao_delta, alpha_delta);
    }

    fn is_user_liquidity_enabled(netuid: NetUid) -> bool {
        EnabledUserLiquidity::<T>::get(netuid)
    }
}

#[derive(Debug, PartialEq)]
struct SwapStepResult {
    amount_to_take: u64,
    fee_paid: u64,
    delta_in: u64,
    delta_out: u64,
}

#[derive(Clone, Copy, Debug, PartialEq)]
pub enum SwapStepAction {
    Crossing,
    Stop,
}<|MERGE_RESOLUTION|>--- conflicted
+++ resolved
@@ -467,20 +467,15 @@
         limit_sqrt_price: SqrtPrice,
         drop_fees: bool,
     ) -> Result<SwapResult, Error<T>> {
-<<<<<<< HEAD
-        ensure!(
-            T::SubnetInfo::tao_reserve(netuid.into()).to_u64() >= T::MinimumReserve::get().get()
-                && T::SubnetInfo::alpha_reserve(netuid.into()).to_u64()
-=======
         match order_type {
             OrderType::Buy => ensure!(
-                u64::from(T::SubnetInfo::alpha_reserve(netuid.into()))
->>>>>>> 9709a179
+                T::SubnetInfo::alpha_reserve(netuid.into()).to_u64()
                     >= T::MinimumReserve::get().get(),
                 Error::<T>::ReservesTooLow
             ),
             OrderType::Sell => ensure!(
-                T::SubnetInfo::tao_reserve(netuid.into()) >= T::MinimumReserve::get().get(),
+                T::SubnetInfo::tao_reserve(netuid.into()).to_u64()
+                    >= T::MinimumReserve::get().get(),
                 Error::<T>::ReservesTooLow
             ),
         }
