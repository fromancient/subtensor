--- conflicted
+++ resolved
@@ -2446,29 +2446,6 @@
         });
     }
 
-<<<<<<< HEAD
-    /// Test correctness of swap fees:
-    ///   1. Fees are distribued to (concentrated) liquidity providers
-    ///
-    #[test]
-    fn test_swap_fee_correctness() {
-        new_test_ext().execute_with(|| {
-            let min_price = tick_to_price(TickIndex::MIN);
-            let max_price = tick_to_price(TickIndex::MAX);
-            let netuid = NetUid::from(1);
-
-            // Provide very spread liquidity at the range from min to max that matches protocol liquidity
-            let liquidity = 2_000_000_000_000_u64; // 1x of protocol liquidity
-
-            assert_ok!(Pallet::<Test>::maybe_initialize_v3(netuid));
-
-            // Calculate ticks
-            let tick_low = price_to_tick(min_price);
-            let tick_high = price_to_tick(max_price);
-
-            // Add user liquidity
-            let (position_id, _tao, _alpha) = Pallet::<Test>::do_add_liquidity(
-=======
     #[test]
     fn test_user_liquidity_disabled() {
         new_test_ext().execute_with(|| {
@@ -2516,7 +2493,6 @@
             ));
 
             let position_id = Swap::do_add_liquidity(
->>>>>>> 8a6af8b6
                 netuid,
                 &OK_COLDKEY_ACCOUNT_ID,
                 &OK_HOTKEY_ACCOUNT_ID,
@@ -2524,7 +2500,53 @@
                 tick_high,
                 liquidity,
             )
-<<<<<<< HEAD
+            .unwrap()
+            .0;
+
+            assert_ok!(Swap::do_modify_position(
+                netuid.into(),
+                &OK_COLDKEY_ACCOUNT_ID,
+                &OK_HOTKEY_ACCOUNT_ID,
+                position_id,
+                liquidity_delta,
+            ));
+
+            assert_ok!(Swap::do_remove_liquidity(
+                netuid.into(),
+                &OK_COLDKEY_ACCOUNT_ID,
+                position_id,
+            ));
+        });
+    }
+
+    /// Test correctness of swap fees:
+    ///   1. Fees are distribued to (concentrated) liquidity providers
+    ///
+    #[test]
+    fn test_swap_fee_correctness() {
+        new_test_ext().execute_with(|| {
+            let min_price = tick_to_price(TickIndex::MIN);
+            let max_price = tick_to_price(TickIndex::MAX);
+            let netuid = NetUid::from(1);
+
+            // Provide very spread liquidity at the range from min to max that matches protocol liquidity
+            let liquidity = 2_000_000_000_000_u64; // 1x of protocol liquidity
+
+            assert_ok!(Pallet::<Test>::maybe_initialize_v3(netuid));
+
+            // Calculate ticks
+            let tick_low = price_to_tick(min_price);
+            let tick_high = price_to_tick(max_price);
+
+            // Add user liquidity
+            let (position_id, _tao, _alpha) = Pallet::<Test>::do_add_liquidity(
+                netuid,
+                &OK_COLDKEY_ACCOUNT_ID,
+                &OK_HOTKEY_ACCOUNT_ID,
+                tick_low,
+                tick_high,
+                liquidity,
+            )
             .unwrap();
 
             // Swap buy and swap sell
@@ -2553,24 +2575,6 @@
 
             assert_abs_diff_eq!(actual_fee_tao, expected_fee, epsilon = 1,);
             assert_abs_diff_eq!(actual_fee_alpha, expected_fee, epsilon = 1,);
-=======
-            .unwrap()
-            .0;
-
-            assert_ok!(Swap::do_modify_position(
-                netuid.into(),
-                &OK_COLDKEY_ACCOUNT_ID,
-                &OK_HOTKEY_ACCOUNT_ID,
-                position_id,
-                liquidity_delta,
-            ));
-
-            assert_ok!(Swap::do_remove_liquidity(
-                netuid.into(),
-                &OK_COLDKEY_ACCOUNT_ID,
-                position_id,
-            ));
->>>>>>> 8a6af8b6
         });
     }
 }