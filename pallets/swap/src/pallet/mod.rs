use core::num::NonZeroU64;
use core::ops::Neg;

use frame_support::{PalletId, pallet_prelude::*, traits::Get};
use frame_system::pallet_prelude::*;
use substrate_fixed::types::U64F64;
use subtensor_runtime_common::{Alpha, BalanceOps, Currency, NetUid, SubnetInfo};

use crate::{
    position::{Position, PositionId},
    tick::{LayerLevel, Tick, TickIndex},
    weights::WeightInfo,
};

pub use pallet::*;

mod impls;
#[cfg(test)]
mod tests;

#[allow(clippy::module_inception)]
#[frame_support::pallet]
mod pallet {
    use super::*;
    use frame_system::{ensure_root, ensure_signed};

    #[pallet::pallet]
    pub struct Pallet<T>(_);

    /// Configure the pallet by specifying the parameters and types on which it depends.
    #[pallet::config]
    pub trait Config: frame_system::Config {
        /// Because this pallet emits events, it depends on the runtime's definition of an event.
        type RuntimeEvent: From<Event<Self>> + IsType<<Self as frame_system::Config>::RuntimeEvent>;

        /// Implementor of
        /// [`SubnetInfo`](subtensor_swap_interface::SubnetInfo).
        type SubnetInfo: SubnetInfo<Self::AccountId>;

        /// Implementor of
        /// [`BalanceOps`](subtensor_swap_interface::BalanceOps).
        type BalanceOps: BalanceOps<Self::AccountId>;

        /// This type is used to derive protocol accoun ID.
        #[pallet::constant]
        type ProtocolId: Get<PalletId>;

        /// The maximum fee rate that can be set
        #[pallet::constant]
        type MaxFeeRate: Get<u16>;

        /// The maximum number of positions a user can have
        #[pallet::constant]
        type MaxPositions: Get<u32>;

        /// Minimum liquidity that is safe for rounding and integer math.
        #[pallet::constant]
        type MinimumLiquidity: Get<u64>;

        /// Minimum reserve for tao and alpha
        #[pallet::constant]
        type MinimumReserve: Get<NonZeroU64>;

        /// Weight information for extrinsics in this pallet.
        type WeightInfo: WeightInfo;
    }

    /// Default fee rate if not set
    #[pallet::type_value]
    pub fn DefaultFeeRate() -> u16 {
        196 // 0.3 %
    }

    /// The fee rate applied to swaps per subnet, normalized value between 0 and u16::MAX
    #[pallet::storage]
    pub type FeeRate<T> = StorageMap<_, Twox64Concat, NetUid, u16, ValueQuery, DefaultFeeRate>;

    // Global accrued fees in tao per subnet
    #[pallet::storage]
    pub type FeeGlobalTao<T> = StorageMap<_, Twox64Concat, NetUid, U64F64, ValueQuery>;

    // Global accrued fees in alpha per subnet
    #[pallet::storage]
    pub type FeeGlobalAlpha<T> = StorageMap<_, Twox64Concat, NetUid, U64F64, ValueQuery>;

    /// Storage for all ticks, using subnet ID as the primary key and tick index as the secondary key
    #[pallet::storage]
    pub type Ticks<T> = StorageDoubleMap<_, Twox64Concat, NetUid, Twox64Concat, TickIndex, Tick>;

    /// Storage to determine whether swap V3 was initialized for a specific subnet.
    #[pallet::storage]
    pub type SwapV3Initialized<T> = StorageMap<_, Twox64Concat, NetUid, bool, ValueQuery>;

    /// Storage for the square root price of Alpha token for each subnet.
    #[pallet::storage]
    pub type AlphaSqrtPrice<T> = StorageMap<_, Twox64Concat, NetUid, U64F64, ValueQuery>;

    /// Storage for the current price tick.
    #[pallet::storage]
    pub type CurrentTick<T> = StorageMap<_, Twox64Concat, NetUid, TickIndex, ValueQuery>;

    /// Storage for the current liquidity amount for each subnet.
    #[pallet::storage]
    pub type CurrentLiquidity<T> = StorageMap<_, Twox64Concat, NetUid, u64, ValueQuery>;

    /// Indicates whether a subnet has been switched to V3 swap from V2.
    /// If `true`, the subnet is permanently on V3 swap mode allowing add/remove liquidity
    /// operations. Once set to `true` for a subnet, it cannot be changed back to `false`.
    #[pallet::storage]
    pub type EnabledUserLiquidity<T> = StorageMap<_, Twox64Concat, NetUid, bool, ValueQuery>;

    /// Storage for user positions, using subnet ID and account ID as keys
    /// The value is a bounded vector of Position structs with details about the liquidity positions
    #[pallet::storage]
    pub type Positions<T: Config> = StorageNMap<
        _,
        (
            NMapKey<Twox64Concat, NetUid>,       // Subnet ID
            NMapKey<Twox64Concat, T::AccountId>, // Account ID
            NMapKey<Twox64Concat, PositionId>,   // Position ID
        ),
        Position<T>,
        OptionQuery,
    >;

    /// Position ID counter.
    #[pallet::storage]
    pub type LastPositionId<T> = StorageValue<_, u128, ValueQuery>;

    /// Tick index bitmap words storage
    #[pallet::storage]
    pub type TickIndexBitmapWords<T: Config> = StorageNMap<
        _,
        (
            NMapKey<Twox64Concat, NetUid>,     // Subnet ID
            NMapKey<Twox64Concat, LayerLevel>, // Layer level
            NMapKey<Twox64Concat, u32>,        // word index
        ),
        u128,
        ValueQuery,
    >;

    #[pallet::event]
    #[pallet::generate_deposit(pub(super) fn deposit_event)]
    pub enum Event<T: Config> {
        /// Event emitted when the fee rate has been updated for a subnet
        FeeRateSet { netuid: NetUid, rate: u16 },

        /// Event emitted when user liquidity operations are enabled for a subnet.
        /// First enable even indicates a switch from V2 to V3 swap.
        UserLiquidityToggled { netuid: NetUid, enable: bool },

        /// Event emitted when a liquidity position is added to a subnet's liquidity pool.
        LiquidityAdded {
            /// The coldkey account that owns the position
            coldkey: T::AccountId,
            /// The hotkey account where Alpha comes from
            hotkey: T::AccountId,
            /// The subnet identifier
            netuid: NetUid,
            /// Unique identifier for the liquidity position
            position_id: PositionId,
            /// The amount of liquidity added to the position
            liquidity: u64,
            /// The amount of TAO tokens committed to the position
            tao: u64,
            /// The amount of Alpha tokens committed to the position
<<<<<<< HEAD
            alpha: Alpha,
=======
            alpha: u64,
            /// the lower tick
            tick_low: TickIndex,
            /// the upper tick
            tick_high: TickIndex,
>>>>>>> c545a78f
        },

        /// Event emitted when a liquidity position is removed from a subnet's liquidity pool.
        LiquidityRemoved {
            /// The coldkey account that owns the position
            coldkey: T::AccountId,
            /// The hotkey account where Alpha goes to
            hotkey: T::AccountId,
            /// The subnet identifier
            netuid: NetUid,
            /// Unique identifier for the liquidity position
            position_id: PositionId,
            /// The amount of liquidity removed from the position
            liquidity: u64,
            /// The amount of TAO tokens returned to the user
            tao: u64,
            /// The amount of Alpha tokens returned to the user
            alpha: Alpha,
            /// The amount of TAO fees earned from the position
            fee_tao: u64,
            /// The amount of Alpha fees earned from the position
<<<<<<< HEAD
            fee_alpha: Alpha,
=======
            fee_alpha: u64,
            /// the lower tick
            tick_low: TickIndex,
            /// the upper tick
            tick_high: TickIndex,
        },

        /// Event emitted when a liquidity position is modified in a subnet's liquidity pool.
        /// Modifying causes the fees to be claimed.
        LiquidityModified {
            /// The coldkey account that owns the position
            coldkey: T::AccountId,
            /// The hotkey account where Alpha comes from or goes to
            hotkey: T::AccountId,
            /// The subnet identifier
            netuid: NetUid,
            /// Unique identifier for the liquidity position
            position_id: PositionId,
            /// The amount of liquidity added to or removed from the position
            liquidity: i64,
            /// The amount of TAO tokens returned to the user
            tao: i64,
            /// The amount of Alpha tokens returned to the user
            alpha: i64,
            /// The amount of TAO fees earned from the position
            fee_tao: u64,
            /// The amount of Alpha fees earned from the position
            fee_alpha: u64,
            /// the lower tick
            tick_low: TickIndex,
            /// the upper tick
            tick_high: TickIndex,
>>>>>>> c545a78f
        },
    }

    #[pallet::error]
    #[derive(PartialEq)]
    pub enum Error<T> {
        /// The fee rate is too high
        FeeRateTooHigh,

        /// The provided amount is insufficient for the swap.
        InsufficientInputAmount,

        /// The provided liquidity is insufficient for the operation.
        InsufficientLiquidity,

        /// The operation would exceed the price limit.
        PriceLimitExceeded,

        /// The caller does not have enough balance for the operation.
        InsufficientBalance,

        /// Attempted to remove liquidity that does not exist.
        LiquidityNotFound,

        /// The provided tick range is invalid.
        InvalidTickRange,

        /// Maximum user positions exceeded
        MaxPositionsExceeded,

        /// Too many swap steps
        TooManySwapSteps,

        /// Provided liquidity parameter is invalid (likely too small)
        InvalidLiquidityValue,

        /// Reserves too low for operation.
        ReservesTooLow,

        /// The subnet does not exist.
        SubNetworkDoesNotExist,

        /// User liquidity operations are disabled for this subnet
        UserLiquidityDisabled,
    }

    #[pallet::call]
    impl<T: Config> Pallet<T> {
        /// Set the fee rate for swaps on a specific subnet (normalized value).
        /// For example, 0.3% is approximately 196.
        ///
        /// Only callable by the admin origin
        #[pallet::call_index(0)]
        #[pallet::weight(<T as pallet::Config>::WeightInfo::set_fee_rate())]
        pub fn set_fee_rate(origin: OriginFor<T>, netuid: NetUid, rate: u16) -> DispatchResult {
            if ensure_root(origin.clone()).is_err() {
                let account_id: T::AccountId = ensure_signed(origin)?;
                ensure!(
                    T::SubnetInfo::is_owner(&account_id, netuid.into()),
                    DispatchError::BadOrigin
                );
            }

            // Ensure that the subnet exists.
            ensure!(
                T::SubnetInfo::exists(netuid.into()),
                Error::<T>::SubNetworkDoesNotExist
            );

            ensure!(rate <= T::MaxFeeRate::get(), Error::<T>::FeeRateTooHigh);

            FeeRate::<T>::insert(netuid, rate);

            Self::deposit_event(Event::FeeRateSet { netuid, rate });

            Ok(())
        }

        /// Enable user liquidity operations for a specific subnet. This switches the
        /// subnet from V2 to V3 swap mode. Thereafter, adding new user liquidity can be disabled
        /// by toggling this flag to false, but the swap mode will remain V3 because of existing
        /// user liquidity until all users withdraw their liquidity.
        ///
        /// Only sudo or subnet owner can enable user liquidity.
        /// Only sudo can disable user liquidity.
        #[pallet::call_index(4)]
        #[pallet::weight(<T as pallet::Config>::WeightInfo::toggle_user_liquidity())]
        pub fn toggle_user_liquidity(
            origin: OriginFor<T>,
            netuid: NetUid,
            enable: bool,
        ) -> DispatchResult {
            if ensure_root(origin.clone()).is_err() {
                let account_id: T::AccountId = ensure_signed(origin)?;
                // Only enabling is allowed to subnet owner
                ensure!(
                    T::SubnetInfo::is_owner(&account_id, netuid.into()) && enable,
                    DispatchError::BadOrigin
                );
            }

            ensure!(
                T::SubnetInfo::exists(netuid.into()),
                Error::<T>::SubNetworkDoesNotExist
            );

            EnabledUserLiquidity::<T>::insert(netuid, enable);

            Self::deposit_event(Event::UserLiquidityToggled { netuid, enable });

            Ok(())
        }

        /// Add liquidity to a specific price range for a subnet.
        ///
        /// Parameters:
        /// - origin: The origin of the transaction
        /// - netuid: Subnet ID
        /// - tick_low: Lower bound of the price range
        /// - tick_high: Upper bound of the price range
        /// - liquidity: Amount of liquidity to add
        ///
        /// Emits `Event::LiquidityAdded` on success
        #[pallet::call_index(1)]
        #[pallet::weight(<T as pallet::Config>::WeightInfo::add_liquidity())]
        pub fn add_liquidity(
            origin: OriginFor<T>,
            hotkey: T::AccountId,
            netuid: NetUid,
            tick_low: TickIndex,
            tick_high: TickIndex,
            liquidity: u64,
        ) -> DispatchResult {
            let coldkey = ensure_signed(origin)?;

            // Ensure that the subnet exists.
            ensure!(
                T::SubnetInfo::exists(netuid.into()),
                Error::<T>::SubNetworkDoesNotExist
            );

            let (position_id, tao, alpha) = Self::do_add_liquidity(
                netuid.into(),
                &coldkey,
                &hotkey,
                tick_low,
                tick_high,
                liquidity,
            )?;
            let alpha = Alpha::from(alpha);

            // Remove TAO and Alpha balances or fail transaction if they can't be removed exactly
            let tao_provided = T::BalanceOps::decrease_balance(&coldkey, tao)?;
            ensure!(tao_provided == tao, Error::<T>::InsufficientBalance);

            let alpha_provided =
                T::BalanceOps::decrease_stake(&coldkey, &hotkey, netuid.into(), alpha)?;
            ensure!(alpha_provided == alpha, Error::<T>::InsufficientBalance);

            // Add provided liquidity to user-provided reserves
            T::BalanceOps::increase_provided_tao_reserve(netuid.into(), tao_provided);
            T::BalanceOps::increase_provided_alpha_reserve(netuid.into(), alpha_provided);

            // Emit an event
            Self::deposit_event(Event::LiquidityAdded {
                coldkey,
                hotkey,
                netuid,
                position_id,
                liquidity,
                tao,
                alpha,
                tick_low,
                tick_high,
            });

            Ok(())
        }

        /// Remove liquidity from a specific position.
        ///
        /// Parameters:
        /// - origin: The origin of the transaction
        /// - netuid: Subnet ID
        /// - position_id: ID of the position to remove
        ///
        /// Emits `Event::LiquidityRemoved` on success
        #[pallet::call_index(2)]
        #[pallet::weight(<T as pallet::Config>::WeightInfo::remove_liquidity())]
        pub fn remove_liquidity(
            origin: OriginFor<T>,
            hotkey: T::AccountId,
            netuid: NetUid,
            position_id: PositionId,
        ) -> DispatchResult {
            let coldkey = ensure_signed(origin)?;

            // Ensure that the subnet exists.
            ensure!(
                T::SubnetInfo::exists(netuid.into()),
                Error::<T>::SubNetworkDoesNotExist
            );

            // Remove liquidity
            let result = Self::do_remove_liquidity(netuid, &coldkey, position_id)?;

            // Credit the returned tao and alpha to the account
            T::BalanceOps::increase_balance(&coldkey, result.tao.saturating_add(result.fee_tao));
            T::BalanceOps::increase_stake(
                &coldkey,
                &hotkey,
                netuid.into(),
                result.alpha.saturating_add(result.fee_alpha),
            )?;

            // Remove withdrawn liquidity from user-provided reserves
            T::BalanceOps::decrease_provided_tao_reserve(netuid.into(), result.tao);
            T::BalanceOps::decrease_provided_alpha_reserve(netuid.into(), result.alpha);

            // Emit an event
            Self::deposit_event(Event::LiquidityRemoved {
                coldkey,
                hotkey,
                netuid: netuid.into(),
                position_id,
                liquidity: result.liquidity,
                tao: result.tao,
                alpha: result.alpha,
                fee_tao: result.fee_tao,
                fee_alpha: result.fee_alpha,
                tick_low: result.tick_low.into(),
                tick_high: result.tick_high.into(),
            });

            Ok(())
        }

        /// Modify a liquidity position.
        ///
        /// Parameters:
        /// - origin: The origin of the transaction
        /// - netuid: Subnet ID
        /// - position_id: ID of the position to remove
        /// - liquidity_delta: Liquidity to add (if positive) or remove (if negative)
        ///
        /// Emits `Event::LiquidityRemoved` on success
        #[pallet::call_index(3)]
        #[pallet::weight(<T as pallet::Config>::WeightInfo::modify_position())]
        pub fn modify_position(
            origin: OriginFor<T>,
            hotkey: T::AccountId,
            netuid: NetUid,
            position_id: PositionId,
            liquidity_delta: i64,
        ) -> DispatchResult {
            let coldkey = ensure_signed(origin)?;

            // Ensure that the subnet exists.
            ensure!(
                T::SubnetInfo::exists(netuid.into()),
                Error::<T>::SubNetworkDoesNotExist
            );

            // Add or remove liquidity
            let result =
                Self::do_modify_position(netuid, &coldkey, &hotkey, position_id, liquidity_delta)?;

            if liquidity_delta > 0 {
                // Remove TAO and Alpha balances or fail transaction if they can't be removed exactly
                let tao_provided = T::BalanceOps::decrease_balance(&coldkey, result.tao)?;
                ensure!(tao_provided == result.tao, Error::<T>::InsufficientBalance);

                let alpha_provided =
                    T::BalanceOps::decrease_stake(&coldkey, &hotkey, netuid.into(), result.alpha)?;
                ensure!(
                    alpha_provided == result.alpha,
                    Error::<T>::InsufficientBalance
                );

                // Emit an event
                Self::deposit_event(Event::LiquidityModified {
                    coldkey: coldkey.clone(),
                    hotkey: hotkey.clone(),
                    netuid,
                    position_id,
                    liquidity: liquidity_delta,
                    tao: result.tao as i64,
                    alpha: result.alpha as i64,
                    fee_tao: result.fee_tao,
                    fee_alpha: result.fee_alpha,
                    tick_low: result.tick_low,
                    tick_high: result.tick_high,
                });
            } else {
                // Credit the returned tao and alpha to the account
                T::BalanceOps::increase_balance(&coldkey, result.tao);
                T::BalanceOps::increase_stake(&coldkey, &hotkey, netuid.into(), result.alpha)?;

                // Emit an event
                if result.removed {
                    Self::deposit_event(Event::LiquidityRemoved {
                        coldkey: coldkey.clone(),
                        hotkey: hotkey.clone(),
                        netuid,
                        position_id,
                        liquidity: liquidity_delta.unsigned_abs(),
                        tao: result.tao,
                        alpha: result.alpha,
                        fee_tao: result.fee_tao,
                        fee_alpha: result.fee_alpha,
                        tick_low: result.tick_low,
                        tick_high: result.tick_high,
                    });
                } else {
                    Self::deposit_event(Event::LiquidityModified {
                        coldkey: coldkey.clone(),
                        hotkey: hotkey.clone(),
                        netuid,
                        position_id,
                        liquidity: liquidity_delta,
                        tao: (result.tao as i64).neg(),
                        alpha: (result.alpha as i64).neg(),
                        fee_tao: result.fee_tao,
                        fee_alpha: result.fee_alpha,
                        tick_low: result.tick_low,
                        tick_high: result.tick_high,
                    });
                }
            }

            // Credit accrued fees to user account (no matter if liquidity is added or removed)
            if result.fee_tao > 0 {
                T::BalanceOps::increase_balance(&coldkey, result.fee_tao);
            }
            if !result.fee_alpha.is_zero() {
                T::BalanceOps::increase_stake(
                    &coldkey,
                    &hotkey.clone(),
                    netuid.into(),
                    result.fee_alpha,
                )?;
            }

            Ok(())
        }
    }
}<|MERGE_RESOLUTION|>--- conflicted
+++ resolved
@@ -165,15 +165,11 @@
             /// The amount of TAO tokens committed to the position
             tao: u64,
             /// The amount of Alpha tokens committed to the position
-<<<<<<< HEAD
             alpha: Alpha,
-=======
-            alpha: u64,
             /// the lower tick
             tick_low: TickIndex,
             /// the upper tick
             tick_high: TickIndex,
->>>>>>> c545a78f
         },
 
         /// Event emitted when a liquidity position is removed from a subnet's liquidity pool.
@@ -195,10 +191,7 @@
             /// The amount of TAO fees earned from the position
             fee_tao: u64,
             /// The amount of Alpha fees earned from the position
-<<<<<<< HEAD
             fee_alpha: Alpha,
-=======
-            fee_alpha: u64,
             /// the lower tick
             tick_low: TickIndex,
             /// the upper tick
@@ -225,12 +218,11 @@
             /// The amount of TAO fees earned from the position
             fee_tao: u64,
             /// The amount of Alpha fees earned from the position
-            fee_alpha: u64,
+            fee_alpha: Alpha,
             /// the lower tick
             tick_low: TickIndex,
             /// the upper tick
             tick_high: TickIndex,
->>>>>>> c545a78f
         },
     }
 
@@ -518,7 +510,7 @@
                     position_id,
                     liquidity: liquidity_delta,
                     tao: result.tao as i64,
-                    alpha: result.alpha as i64,
+                    alpha: result.alpha.to_u64() as i64,
                     fee_tao: result.fee_tao,
                     fee_alpha: result.fee_alpha,
                     tick_low: result.tick_low,
@@ -552,7 +544,7 @@
                         position_id,
                         liquidity: liquidity_delta,
                         tao: (result.tao as i64).neg(),
-                        alpha: (result.alpha as i64).neg(),
+                        alpha: (result.alpha.to_u64() as i64).neg(),
                         fee_tao: result.fee_tao,
                         fee_alpha: result.fee_alpha,
                         tick_low: result.tick_low,
