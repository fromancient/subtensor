#![cfg_attr(not(feature = "std"), no_std)]

extern crate alloc;

use core::marker::PhantomData;

use frame_support::{
    dispatch::{GetDispatchInfo, PostDispatchInfo},
    pallet_prelude::Decode,
};
use pallet_evm::{
    AddressMapping, IsPrecompileResult, Precompile, PrecompileHandle, PrecompileResult,
    PrecompileSet,
};
use pallet_evm_precompile_dispatch::Dispatch;
use pallet_evm_precompile_modexp::Modexp;
use pallet_evm_precompile_sha3fips::Sha3FIPS256;
use pallet_evm_precompile_simple::{ECRecover, ECRecoverPublicKey, Identity, Ripemd160, Sha256};
use sp_core::{H160, U256, crypto::ByteArray};
use sp_runtime::traits::Dispatchable;
use sp_runtime::traits::StaticLookup;
use subtensor_runtime_common::ProxyType;

use pallet_admin_utils::PrecompileEnum;

use crate::balance_transfer::*;
use crate::ed25519::*;
use crate::extensions::*;
use crate::metagraph::*;
use crate::neuron::*;
use crate::staking::*;
use crate::storage_query::*;
use crate::subnet::*;
use crate::uid_lookup::*;

mod balance_transfer;
mod ed25519;
mod extensions;
mod metagraph;
mod neuron;
mod staking;
mod storage_query;
mod subnet;
mod uid_lookup;
pub struct Precompiles<R>(PhantomData<R>);

impl<R> Default for Precompiles<R>
where
    R: frame_system::Config
        + pallet_evm::Config
        + pallet_balances::Config
        + pallet_admin_utils::Config
        + pallet_subtensor::Config
        + pallet_proxy::Config<ProxyType = ProxyType>,
    R::AccountId: From<[u8; 32]> + ByteArray + Into<[u8; 32]>,
    <R as frame_system::Config>::RuntimeCall: From<pallet_subtensor::Call<R>>
        + From<pallet_proxy::Call<R>>
        + From<pallet_balances::Call<R>>
        + From<pallet_admin_utils::Call<R>>
        + GetDispatchInfo
        + Dispatchable<PostInfo = PostDispatchInfo>,
    <R as pallet_evm::Config>::AddressMapping: AddressMapping<R::AccountId>,
    <R as pallet_balances::Config>::Balance: TryFrom<U256>,
    <<R as frame_system::Config>::Lookup as StaticLookup>::Source: From<R::AccountId>,
{
    fn default() -> Self {
        Self::new()
    }
}

impl<R> Precompiles<R>
where
    R: frame_system::Config
        + pallet_evm::Config
        + pallet_balances::Config
        + pallet_admin_utils::Config
        + pallet_subtensor::Config
        + pallet_proxy::Config<ProxyType = ProxyType>,
    R::AccountId: From<[u8; 32]> + ByteArray + Into<[u8; 32]>,
    <R as frame_system::Config>::RuntimeCall: From<pallet_subtensor::Call<R>>
        + From<pallet_proxy::Call<R>>
        + From<pallet_balances::Call<R>>
        + From<pallet_admin_utils::Call<R>>
        + GetDispatchInfo
        + Dispatchable<PostInfo = PostDispatchInfo>,
    <R as pallet_evm::Config>::AddressMapping: AddressMapping<R::AccountId>,
    <R as pallet_balances::Config>::Balance: TryFrom<U256>,
    <<R as frame_system::Config>::Lookup as StaticLookup>::Source: From<R::AccountId>,
{
    pub fn new() -> Self {
        Self(Default::default())
    }

<<<<<<< HEAD
    pub fn used_addresses() -> [H160; 16] {
=======
    pub fn used_addresses() -> [H160; 15] {
>>>>>>> fd70d5d2
        [
            hash(1),
            hash(2),
            hash(3),
            hash(4),
            hash(5),
            hash(6),
            hash(1024),
            hash(1025),
            hash(Ed25519Verify::<R::AccountId>::INDEX),
            hash(BalanceTransferPrecompile::<R>::INDEX),
            hash(StakingPrecompile::<R>::INDEX),
            hash(SubnetPrecompile::<R>::INDEX),
            hash(MetagraphPrecompile::<R>::INDEX),
            hash(NeuronPrecompile::<R>::INDEX),
            hash(StakingPrecompileV2::<R>::INDEX),
<<<<<<< HEAD
            hash(StorageQueryPrecompile::<R>::INDEX),
=======
            hash(UidLookupPrecompile::<R>::INDEX),
>>>>>>> fd70d5d2
        ]
    }
}
impl<R> PrecompileSet for Precompiles<R>
where
    R: frame_system::Config
        + pallet_evm::Config
        + pallet_balances::Config
        + pallet_admin_utils::Config
        + pallet_subtensor::Config
        + pallet_proxy::Config<ProxyType = ProxyType>,
    R::AccountId: From<[u8; 32]> + ByteArray + Into<[u8; 32]>,
    <R as frame_system::Config>::RuntimeCall: From<pallet_subtensor::Call<R>>
        + From<pallet_proxy::Call<R>>
        + From<pallet_balances::Call<R>>
        + From<pallet_admin_utils::Call<R>>
        + GetDispatchInfo
        + Dispatchable<PostInfo = PostDispatchInfo>
        + Decode,
    <<R as frame_system::Config>::RuntimeCall as Dispatchable>::RuntimeOrigin:
        From<Option<R::AccountId>>,
    <R as pallet_evm::Config>::AddressMapping: AddressMapping<R::AccountId>,
    <R as pallet_balances::Config>::Balance: TryFrom<U256>,
    <<R as frame_system::Config>::Lookup as StaticLookup>::Source: From<R::AccountId>,
{
    fn execute(&self, handle: &mut impl PrecompileHandle) -> Option<PrecompileResult> {
        match handle.code_address() {
            // Ethereum precompiles :
            a if a == hash(1) => Some(ECRecover::execute(handle)),
            a if a == hash(2) => Some(Sha256::execute(handle)),
            a if a == hash(3) => Some(Ripemd160::execute(handle)),
            a if a == hash(4) => Some(Identity::execute(handle)),
            a if a == hash(5) => Some(Modexp::execute(handle)),
            a if a == hash(6) => Some(Dispatch::<R>::execute(handle)),
            // Non-Frontier specific nor Ethereum precompiles :
            a if a == hash(1024) => Some(Sha3FIPS256::execute(handle)),
            a if a == hash(1025) => Some(ECRecoverPublicKey::execute(handle)),
            a if a == hash(Ed25519Verify::<R::AccountId>::INDEX) => {
                Some(Ed25519Verify::<R::AccountId>::execute(handle))
            }
            // Subtensor specific precompiles :
            a if a == hash(BalanceTransferPrecompile::<R>::INDEX) => {
                BalanceTransferPrecompile::<R>::try_execute::<R>(
                    handle,
                    PrecompileEnum::BalanceTransfer,
                )
            }
            a if a == hash(StakingPrecompile::<R>::INDEX) => {
                StakingPrecompile::<R>::try_execute::<R>(handle, PrecompileEnum::Staking)
            }
            a if a == hash(StakingPrecompileV2::<R>::INDEX) => {
                StakingPrecompileV2::<R>::try_execute::<R>(handle, PrecompileEnum::Staking)
            }
            a if a == hash(SubnetPrecompile::<R>::INDEX) => {
                SubnetPrecompile::<R>::try_execute::<R>(handle, PrecompileEnum::Subnet)
            }
            a if a == hash(MetagraphPrecompile::<R>::INDEX) => {
                MetagraphPrecompile::<R>::try_execute::<R>(handle, PrecompileEnum::Metagraph)
            }
            a if a == hash(NeuronPrecompile::<R>::INDEX) => {
                NeuronPrecompile::<R>::try_execute::<R>(handle, PrecompileEnum::Neuron)
            }
            a if a == hash(UidLookupPrecompile::<R>::INDEX) => {
                UidLookupPrecompile::<R>::try_execute::<R>(handle, PrecompileEnum::UidLookup)
            }
            a if a == hash(StorageQueryPrecompile::<R>::INDEX) => {
                Some(StorageQueryPrecompile::<R>::execute(handle))
            }
            _ => None,
        }
    }

    fn is_precompile(&self, address: H160, _gas: u64) -> IsPrecompileResult {
        IsPrecompileResult::Answer {
            is_precompile: Self::used_addresses().contains(&address),
            extra_cost: 0,
        }
    }
}

fn hash(a: u64) -> H160 {
    H160::from_low_u64_be(a)
}<|MERGE_RESOLUTION|>--- conflicted
+++ resolved
@@ -91,11 +91,7 @@
         Self(Default::default())
     }
 
-<<<<<<< HEAD
-    pub fn used_addresses() -> [H160; 16] {
-=======
-    pub fn used_addresses() -> [H160; 15] {
->>>>>>> fd70d5d2
+    pub fn used_addresses() -> [H160; 17] {
         [
             hash(1),
             hash(2),
@@ -112,11 +108,8 @@
             hash(MetagraphPrecompile::<R>::INDEX),
             hash(NeuronPrecompile::<R>::INDEX),
             hash(StakingPrecompileV2::<R>::INDEX),
-<<<<<<< HEAD
             hash(StorageQueryPrecompile::<R>::INDEX),
-=======
             hash(UidLookupPrecompile::<R>::INDEX),
->>>>>>> fd70d5d2
         ]
     }
 }
