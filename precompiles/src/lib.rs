#![cfg_attr(not(feature = "std"), no_std)]

extern crate alloc;

use core::marker::PhantomData;

use frame_support::{
    dispatch::{GetDispatchInfo, PostDispatchInfo},
    pallet_prelude::Decode,
};
use pallet_evm::{
    AddressMapping, IsPrecompileResult, Precompile, PrecompileHandle, PrecompileResult,
    PrecompileSet,
};
use pallet_evm_precompile_dispatch::Dispatch;
use pallet_evm_precompile_modexp::Modexp;
use pallet_evm_precompile_sha3fips::Sha3FIPS256;
use pallet_evm_precompile_simple::{ECRecover, ECRecoverPublicKey, Identity, Ripemd160, Sha256};
use sp_core::{H160, U256, crypto::ByteArray};
use sp_runtime::traits::Dispatchable;
use sp_runtime::traits::StaticLookup;
use subtensor_runtime_common::ProxyType;

use pallet_admin_utils::PrecompileEnum;

use crate::alpha::*;
use crate::balance_transfer::*;
use crate::ed25519::*;
use crate::extensions::*;
use crate::metagraph::*;
use crate::neuron::*;
use crate::staking::*;
use crate::storage_query::*;
use crate::subnet::*;
use crate::uid_lookup::*;

mod alpha;
mod balance_transfer;
mod ed25519;
mod extensions;
mod metagraph;
mod neuron;
mod staking;
mod storage_query;
mod subnet;
mod uid_lookup;
pub struct Precompiles<R>(PhantomData<R>);

impl<R> Default for Precompiles<R>
where
    R: frame_system::Config
        + pallet_evm::Config
        + pallet_balances::Config
        + pallet_admin_utils::Config
        + pallet_subtensor::Config
        + pallet_proxy::Config<ProxyType = ProxyType>,
    R::AccountId: From<[u8; 32]> + ByteArray + Into<[u8; 32]>,
    <R as frame_system::Config>::RuntimeCall: From<pallet_subtensor::Call<R>>
        + From<pallet_proxy::Call<R>>
        + From<pallet_balances::Call<R>>
        + From<pallet_admin_utils::Call<R>>
        + GetDispatchInfo
        + Dispatchable<PostInfo = PostDispatchInfo>,
    <R as pallet_evm::Config>::AddressMapping: AddressMapping<R::AccountId>,
    <R as pallet_balances::Config>::Balance: TryFrom<U256>,
    <<R as frame_system::Config>::Lookup as StaticLookup>::Source: From<R::AccountId>,
{
    fn default() -> Self {
        Self::new()
    }
}

impl<R> Precompiles<R>
where
    R: frame_system::Config
        + pallet_evm::Config
        + pallet_balances::Config
        + pallet_admin_utils::Config
        + pallet_subtensor::Config
        + pallet_proxy::Config<ProxyType = ProxyType>,
    R::AccountId: From<[u8; 32]> + ByteArray + Into<[u8; 32]>,
    <R as frame_system::Config>::RuntimeCall: From<pallet_subtensor::Call<R>>
        + From<pallet_proxy::Call<R>>
        + From<pallet_balances::Call<R>>
        + From<pallet_admin_utils::Call<R>>
        + GetDispatchInfo
        + Dispatchable<PostInfo = PostDispatchInfo>,
    <R as pallet_evm::Config>::AddressMapping: AddressMapping<R::AccountId>,
    <R as pallet_balances::Config>::Balance: TryFrom<U256>,
    <<R as frame_system::Config>::Lookup as StaticLookup>::Source: From<R::AccountId>,
{
    pub fn new() -> Self {
        Self(Default::default())
    }

<<<<<<< HEAD
    pub fn used_addresses() -> [H160; 16] {
=======
    pub fn used_addresses() -> [H160; 17] {
>>>>>>> 98c4e860
        [
            hash(1),
            hash(2),
            hash(3),
            hash(4),
            hash(5),
            hash(6),
            hash(1024),
            hash(1025),
            hash(Ed25519Verify::<R::AccountId>::INDEX),
            hash(BalanceTransferPrecompile::<R>::INDEX),
            hash(StakingPrecompile::<R>::INDEX),
            hash(SubnetPrecompile::<R>::INDEX),
            hash(MetagraphPrecompile::<R>::INDEX),
            hash(NeuronPrecompile::<R>::INDEX),
            hash(StakingPrecompileV2::<R>::INDEX),
            hash(StorageQueryPrecompile::<R>::INDEX),
            hash(UidLookupPrecompile::<R>::INDEX),
            hash(AlphaPrecompile::<R>::INDEX),
        ]
    }
}
impl<R> PrecompileSet for Precompiles<R>
where
    R: frame_system::Config
        + pallet_evm::Config
        + pallet_balances::Config
        + pallet_admin_utils::Config
        + pallet_subtensor::Config
        + pallet_proxy::Config<ProxyType = ProxyType>,
    R::AccountId: From<[u8; 32]> + ByteArray + Into<[u8; 32]>,
    <R as frame_system::Config>::RuntimeCall: From<pallet_subtensor::Call<R>>
        + From<pallet_proxy::Call<R>>
        + From<pallet_balances::Call<R>>
        + From<pallet_admin_utils::Call<R>>
        + GetDispatchInfo
        + Dispatchable<PostInfo = PostDispatchInfo>
        + Decode,
    <<R as frame_system::Config>::RuntimeCall as Dispatchable>::RuntimeOrigin:
        From<Option<R::AccountId>>,
    <R as pallet_evm::Config>::AddressMapping: AddressMapping<R::AccountId>,
    <R as pallet_balances::Config>::Balance: TryFrom<U256>,
    <<R as frame_system::Config>::Lookup as StaticLookup>::Source: From<R::AccountId>,
{
    fn execute(&self, handle: &mut impl PrecompileHandle) -> Option<PrecompileResult> {
        match handle.code_address() {
            // Ethereum precompiles :
            a if a == hash(1) => Some(ECRecover::execute(handle)),
            a if a == hash(2) => Some(Sha256::execute(handle)),
            a if a == hash(3) => Some(Ripemd160::execute(handle)),
            a if a == hash(4) => Some(Identity::execute(handle)),
            a if a == hash(5) => Some(Modexp::execute(handle)),
            a if a == hash(6) => Some(Dispatch::<R>::execute(handle)),
            // Non-Frontier specific nor Ethereum precompiles :
            a if a == hash(1024) => Some(Sha3FIPS256::execute(handle)),
            a if a == hash(1025) => Some(ECRecoverPublicKey::execute(handle)),
            a if a == hash(Ed25519Verify::<R::AccountId>::INDEX) => {
                Some(Ed25519Verify::<R::AccountId>::execute(handle))
            }
            // Subtensor specific precompiles :
            a if a == hash(BalanceTransferPrecompile::<R>::INDEX) => {
                BalanceTransferPrecompile::<R>::try_execute::<R>(
                    handle,
                    PrecompileEnum::BalanceTransfer,
                )
            }
            a if a == hash(StakingPrecompile::<R>::INDEX) => {
                StakingPrecompile::<R>::try_execute::<R>(handle, PrecompileEnum::Staking)
            }
            a if a == hash(StakingPrecompileV2::<R>::INDEX) => {
                StakingPrecompileV2::<R>::try_execute::<R>(handle, PrecompileEnum::Staking)
            }
            a if a == hash(SubnetPrecompile::<R>::INDEX) => {
                SubnetPrecompile::<R>::try_execute::<R>(handle, PrecompileEnum::Subnet)
            }
            a if a == hash(MetagraphPrecompile::<R>::INDEX) => {
                MetagraphPrecompile::<R>::try_execute::<R>(handle, PrecompileEnum::Metagraph)
            }
            a if a == hash(NeuronPrecompile::<R>::INDEX) => {
                NeuronPrecompile::<R>::try_execute::<R>(handle, PrecompileEnum::Neuron)
            }
            a if a == hash(UidLookupPrecompile::<R>::INDEX) => {
                UidLookupPrecompile::<R>::try_execute::<R>(handle, PrecompileEnum::UidLookup)
            }
<<<<<<< HEAD
            a if a == hash(AlphaPrecompile::<R>::INDEX) => {
                AlphaPrecompile::<R>::try_execute::<R>(handle, PrecompileEnum::Alpha)
=======
            a if a == hash(StorageQueryPrecompile::<R>::INDEX) => {
                Some(StorageQueryPrecompile::<R>::execute(handle))
>>>>>>> 98c4e860
            }
            _ => None,
        }
    }

    fn is_precompile(&self, address: H160, _gas: u64) -> IsPrecompileResult {
        IsPrecompileResult::Answer {
            is_precompile: Self::used_addresses().contains(&address),
            extra_cost: 0,
        }
    }
}

fn hash(a: u64) -> H160 {
    H160::from_low_u64_be(a)
}<|MERGE_RESOLUTION|>--- conflicted
+++ resolved
@@ -93,11 +93,7 @@
         Self(Default::default())
     }
 
-<<<<<<< HEAD
-    pub fn used_addresses() -> [H160; 16] {
-=======
-    pub fn used_addresses() -> [H160; 17] {
->>>>>>> 98c4e860
+    pub fn used_addresses() -> [H160; 18] {
         [
             hash(1),
             hash(2),
@@ -182,13 +178,11 @@
             a if a == hash(UidLookupPrecompile::<R>::INDEX) => {
                 UidLookupPrecompile::<R>::try_execute::<R>(handle, PrecompileEnum::UidLookup)
             }
-<<<<<<< HEAD
+            a if a == hash(StorageQueryPrecompile::<R>::INDEX) => {
+                Some(StorageQueryPrecompile::<R>::execute(handle))
+            }
             a if a == hash(AlphaPrecompile::<R>::INDEX) => {
                 AlphaPrecompile::<R>::try_execute::<R>(handle, PrecompileEnum::Alpha)
-=======
-            a if a == hash(StorageQueryPrecompile::<R>::INDEX) => {
-                Some(StorageQueryPrecompile::<R>::execute(handle))
->>>>>>> 98c4e860
             }
             _ => None,
         }
