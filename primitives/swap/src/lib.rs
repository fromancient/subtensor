--- conflicted
+++ resolved
@@ -5,7 +5,6 @@
 /// The width of a single price tick. Expressed in rao units.
 pub const TICK_SPACING: u64 = 10_000;
 
-<<<<<<< HEAD
 type SqrtPrice = U64F64;
 
 #[derive(Debug, Clone, Copy, PartialEq, Eq)]
@@ -14,14 +13,9 @@
     Buy,
 }
 
-/// Position designates one liquidity position. 
-/// 
-/// Alpha price is expressed in rao units per one 10^9 unit. For example, 
-=======
 /// Position designates one liquidity position.
 ///
 /// Alpha price is expressed in rao units per one 10^9 unit. For example,
->>>>>>> 52c2ef36
 /// price 1_000_000 is equal to 0.001 TAO per Alpha.
 ///
 /// tick_low - tick index for lower boundary of price
@@ -40,25 +34,6 @@
 
 impl Position {
     /// Converts tick index into SQRT of price
-<<<<<<< HEAD
-    /// 
-    /// python: (1 + self.tick_spacing) ** (i / 2)
-    /// 
-    pub fn tick_index_to_sqrt_price(tick_idx: u64) -> SqrtPrice {
-        // TODO: implement
-    }
-
-    /// Converts SQRT price to tick index
-    /// 
-    /// python: math.floor(math.log(sqrt_p) / math.log(1 + self.tick_spacing)) * 2
-    /// 
-    pub fn sqrt_price_to_tick_index(sqrt_price: SqrtPrice) -> u64 {
-        // TODO: implement
-    }
-
-    /// Converts position to quote and base token amounts
-    /// 
-=======
     pub fn tick_index_to_sqrt_price(tick_idx: u64) -> U64F64 {
         // python: (1 + self.tick_spacing) ** (i / 2)
         let tick_spacing_tao = U64F64::from_num(TICK_SPACING).saturating_div(U64F64::from_num(1e9))
@@ -79,7 +54,6 @@
 
     /// Converts position to token amounts
     ///
->>>>>>> 52c2ef36
     /// returns tuple of (TAO, Alpha)
     ///
     pub fn to_token_amounts(self, current_tick: u64) -> (u64, u64) {
@@ -181,15 +155,10 @@
     /// amount at the current price for liquidity.
     ///
     /// Returns (Alpha, Liquidity) tuple
-<<<<<<< HEAD
-    /// 
+    ///
     pub fn get_tao_based_liquidity(&self, tao: u64) -> (u64, u64) {
         let current_price = self.state_ops.get_alpha_sqrt_price();
 
-=======
-    ///
-    pub fn get_tao_based_liquidity(tao: u64) -> (u64, u64) {
->>>>>>> 52c2ef36
         // TODO
     }
 
@@ -197,8 +166,7 @@
     /// amount at the current price for liquidity.
     ///
     /// Returns (TAO, Liquidity) tuple
-<<<<<<< HEAD
-    /// 
+    ///
     pub fn get_alpha_based_liquidity(&self, alpha: u64) -> (u64, u64) {
         let current_price = self.state_ops.get_alpha_sqrt_price();
 
@@ -206,7 +174,7 @@
     }
 
     /// Add liquidity at tick index. Creates new tick if it doesn't exist
-    /// 
+    ///
     fn add_liquidity_at_index(tick_index: u64, liquidity: u64, upper: bool) {
         // Calculate net liquidity addition
         let net_addition = if upper {
@@ -223,25 +191,25 @@
             // Create a new tick
             Tick {
                 liquidity_net: net_addition,
-                liquidity_gross: liquidity, 
+                liquidity_gross: liquidity,
                 fees_out_tao: 0_u64,
                 fees_out_alpha: 0_u64,
             }
         }
 
-        // TODO: Review why Python code uses this code to find index for the new ticks: 
+        // TODO: Review why Python code uses this code to find index for the new ticks:
         // self.get_tick_index(user_position[0]) + 1
         self.state_ops.insert_tick_by_index(tick_index, new_tick);
     }
 
     /// Add liquidity
-    /// 
+    ///
     /// The added liquidity amount can be calculated from TAO and Alpha
     /// amounts using get_tao_based_liquidity and get_alpha_based_liquidity
     /// for the current price tick.
-    /// 
-    /// Removes the balances using state_ops.withdraw_balances() 
-    /// 
+    ///
+    /// Removes the balances using state_ops.withdraw_balances()
+    ///
     pub fn add_liquidity(
         &self,
         tick_low: u64,
@@ -263,13 +231,13 @@
                 .saturating_add(liquidity);
             self.state_ops.set_current_liquidity(new_current_liquidity);
         }
-        
+
         # Update positions
         if len(self.user_positions) == 0:
             self.user_positions = np.array([np.append(user_position, [0, 0])])
         else:
             self.user_positions = np.vstack([self.user_positions, np.append(user_position, [0, 0])])
-        
+
 
         // Update reserves
         let position = Position {
@@ -283,17 +251,7 @@
         let new_tao_reserve = self.state_ops.get_tao_reserve().saturating_add(tao);
         self.state_ops.set_tao_reserve(new_tao_reserve);
         let new_alpha_reserve = self.get_alpha_reserve().saturating_add(alpha);
-        self.state_ops.set_alpha_reserve(new_alpha);        
-=======
-    ///
-    pub fn get_alpha_based_liquidity(alpha: u64) -> (u64, u64) {
-        // TODO
-    }
-
-    /// Add
-    pub fn add_liquidity(tick_low: u64, tick_high: u64, liquidity: u64) -> u64 {
-        // TODO
->>>>>>> 52c2ef36
+        self.state_ops.set_alpha_reserve(new_alpha);
     }
 
     pub fn remove_liquidity(
@@ -304,9 +262,9 @@
     }
 
     /// Perform a swap
-    /// 
+    ///
     /// Returns a tuple (amount, refund), where amount is the resulting paid out amount
-    /// 
+    ///
     pub fn swap(
         &self,
         order_type: &OrderType,
