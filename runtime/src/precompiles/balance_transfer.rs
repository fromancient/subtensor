use frame_system::RawOrigin;
use pallet_evm::{
    BalanceConverter, ExitError, ExitSucceed, PrecompileFailure, PrecompileHandle,
    PrecompileOutput, PrecompileResult,
};
use precompile_utils::prelude::RuntimeHelper;
use sp_core::U256;
use sp_runtime::traits::UniqueSaturatedInto;
use sp_std::vec;

<<<<<<< HEAD
use crate::{Runtime, RuntimeCall};

use crate::precompiles::{get_method_id, get_pubkey, get_slice};
=======
use crate::precompiles::{bytes_to_account_id, get_method_id, get_slice};
use crate::{Runtime, RuntimeCall};
>>>>>>> 357a9e1d

pub const BALANCE_TRANSFER_INDEX: u64 = 2048;

// This is a hardcoded hashed address mapping of 0x0000000000000000000000000000000000000800 to an
// ss58 public key i.e., the contract sends funds it received to the destination address from the
// method parameter.
const CONTRACT_ADDRESS_SS58: [u8; 32] = [
    0x07, 0xec, 0x71, 0x2a, 0x5d, 0x38, 0x43, 0x4d, 0xdd, 0x03, 0x3f, 0x8f, 0x02, 0x4e, 0xcd, 0xfc,
    0x4b, 0xb5, 0x95, 0x1c, 0x13, 0xc3, 0x08, 0x5c, 0x39, 0x9c, 0x8a, 0x5f, 0x62, 0x93, 0x70, 0x5d,
];

pub struct BalanceTransferPrecompile;

impl BalanceTransferPrecompile {
    pub fn execute(handle: &mut impl PrecompileHandle) -> PrecompileResult {
        let txdata = handle.input();

        // Match method ID: keccak256("transfer(bytes32)")
        let method = get_slice(txdata, 0, 4)?;
        if get_method_id("transfer(bytes32)") != method {
            return Ok(PrecompileOutput {
                exit_status: ExitSucceed::Returned,
                output: vec![],
            });
        }

        // Forward all received value to the destination address
        let amount: U256 = handle.context().apparent_value;

        // Use BalanceConverter to convert EVM amount to Substrate balance
        let amount_sub =
            <Runtime as pallet_evm::Config>::BalanceConverter::into_substrate_balance(amount)
                .ok_or(ExitError::OutOfFund)?;

<<<<<<< HEAD
            // This is a hardcoded hashed address mapping of
            // 0x0000000000000000000000000000000000000800 to an ss58 public key
            // i.e., the contract sends funds it received to the destination address
            // from the method parameter.
            const ADDRESS_BYTES_SRC: [u8; 32] = [
                0x07, 0xec, 0x71, 0x2a, 0x5d, 0x38, 0x43, 0x4d, 0xdd, 0x03, 0x3f, 0x8f, 0x02, 0x4e,
                0xcd, 0xfc, 0x4b, 0xb5, 0x95, 0x1c, 0x13, 0xc3, 0x08, 0x5c, 0x39, 0x9c, 0x8a, 0x5f,
                0x62, 0x93, 0x70, 0x5d,
            ];
            let address_bytes_dst: &[u8] = get_slice(txdata, 4, 36)?;
            let (account_id_src, _) = get_pubkey(&ADDRESS_BYTES_SRC)?;
            let (account_id_dst, _) = get_pubkey(address_bytes_dst)?;
=======
        if amount_sub.is_zero() {
            return Ok(PrecompileOutput {
                exit_status: ExitSucceed::Returned,
                output: vec![],
            });
        }
>>>>>>> 357a9e1d

        let address_bytes_dst = get_slice(txdata, 4, 36)?;
        let account_id_src = bytes_to_account_id(&CONTRACT_ADDRESS_SS58)?;
        let account_id_dst = bytes_to_account_id(address_bytes_dst)?;

        let call = RuntimeCall::Balances(pallet_balances::Call::<Runtime>::transfer_allow_death {
            dest: account_id_dst.into(),
            value: amount_sub.unique_saturated_into(),
        });

        // Dispatch the call
        RuntimeHelper::<Runtime>::try_dispatch(
            handle,
            RawOrigin::Signed(account_id_src).into(),
            call,
        )
        .map(|_| PrecompileOutput {
            exit_status: ExitSucceed::Returned,
            output: vec![],
        })
        .map_err(|_| PrecompileFailure::Error {
            exit_status: ExitError::OutOfFund,
        })
    }
}<|MERGE_RESOLUTION|>--- conflicted
+++ resolved
@@ -8,18 +8,10 @@
 use sp_runtime::traits::UniqueSaturatedInto;
 use sp_std::vec;
 
-<<<<<<< HEAD
+use crate::precompiles::{get_method_id, get_pubkey, get_slice};
 use crate::{Runtime, RuntimeCall};
 
-use crate::precompiles::{get_method_id, get_pubkey, get_slice};
-=======
-use crate::precompiles::{bytes_to_account_id, get_method_id, get_slice};
-use crate::{Runtime, RuntimeCall};
->>>>>>> 357a9e1d
-
 pub const BALANCE_TRANSFER_INDEX: u64 = 2048;
-
-// This is a hardcoded hashed address mapping of 0x0000000000000000000000000000000000000800 to an
 // ss58 public key i.e., the contract sends funds it received to the destination address from the
 // method parameter.
 const CONTRACT_ADDRESS_SS58: [u8; 32] = [
@@ -50,31 +42,16 @@
             <Runtime as pallet_evm::Config>::BalanceConverter::into_substrate_balance(amount)
                 .ok_or(ExitError::OutOfFund)?;
 
-<<<<<<< HEAD
-            // This is a hardcoded hashed address mapping of
-            // 0x0000000000000000000000000000000000000800 to an ss58 public key
-            // i.e., the contract sends funds it received to the destination address
-            // from the method parameter.
-            const ADDRESS_BYTES_SRC: [u8; 32] = [
-                0x07, 0xec, 0x71, 0x2a, 0x5d, 0x38, 0x43, 0x4d, 0xdd, 0x03, 0x3f, 0x8f, 0x02, 0x4e,
-                0xcd, 0xfc, 0x4b, 0xb5, 0x95, 0x1c, 0x13, 0xc3, 0x08, 0x5c, 0x39, 0x9c, 0x8a, 0x5f,
-                0x62, 0x93, 0x70, 0x5d,
-            ];
-            let address_bytes_dst: &[u8] = get_slice(txdata, 4, 36)?;
-            let (account_id_src, _) = get_pubkey(&ADDRESS_BYTES_SRC)?;
-            let (account_id_dst, _) = get_pubkey(address_bytes_dst)?;
-=======
         if amount_sub.is_zero() {
             return Ok(PrecompileOutput {
                 exit_status: ExitSucceed::Returned,
                 output: vec![],
             });
         }
->>>>>>> 357a9e1d
 
         let address_bytes_dst = get_slice(txdata, 4, 36)?;
-        let account_id_src = bytes_to_account_id(&CONTRACT_ADDRESS_SS58)?;
-        let account_id_dst = bytes_to_account_id(address_bytes_dst)?;
+        let (account_id_src, _) = get_pubkey(&CONTRACT_ADDRESS_SS58)?;
+        let (account_id_dst, _) = get_pubkey(address_bytes_dst)?;
 
         let call = RuntimeCall::Balances(pallet_balances::Call::<Runtime>::transfer_allow_death {
             dest: account_id_dst.into(),
