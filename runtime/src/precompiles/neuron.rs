use pallet_evm::{
    AddressMapping, ExitError, HashedAddressMapping, PrecompileFailure, PrecompileHandle,
    PrecompileResult,
};

use crate::precompiles::{
    get_method_id, get_pubkey, get_slice, parse_netuid, try_dispatch_runtime_call,
};
<<<<<<< HEAD
use crate::RawOrigin;
use crate::{Runtime, RuntimeCall};
use sp_runtime::traits::BlakeTwo256;
use sp_runtime::AccountId32;
use sp_std::vec;
=======
use crate::{Runtime, RuntimeCall};
use frame_system::RawOrigin;
use sp_core::H256;
use sp_runtime::traits::BlakeTwo256;
use sp_runtime::AccountId32;
use sp_std::vec;
use sp_std::vec::Vec;

>>>>>>> f0ceef7f
pub const NEURON_PRECOMPILE_INDEX: u64 = 2052;
// max paramter lenght 4K
pub const MAX_PARAMETER_SIZE: usize = 4 * 1024;
// ss58 public key i.e., the contract sends funds it received to the destination address from the
// method parameter.
#[allow(dead_code)]
const CONTRACT_ADDRESS_SS58: [u8; 32] = [
    0xbc, 0x46, 0x35, 0x79, 0xbc, 0x99, 0xf9, 0xee, 0x7c, 0x59, 0xed, 0xee, 0x20, 0x61, 0xa3, 0x09,
    0xd2, 0x1e, 0x68, 0xd5, 0x39, 0xb6, 0x40, 0xec, 0x66, 0x46, 0x90, 0x30, 0xab, 0x74, 0xc1, 0xdb,
];
pub struct NeuronPrecompile;

impl NeuronPrecompile {
    pub fn execute(handle: &mut impl PrecompileHandle) -> PrecompileResult {
        let txdata = handle.input();
        let method_id = get_slice(txdata, 0, 4)?;
        let method_input = txdata
            .get(4..)
            .map_or_else(vec::Vec::new, |slice| slice.to_vec()); // Avoiding borrowing conflicts

        if method_input.len() > MAX_PARAMETER_SIZE {
            log::error!(
                "method parameter data length as {} is too long",
                method_input.len()
            );
            return Err(PrecompileFailure::Error {
                exit_status: ExitError::InvalidRange,
            });
        }

        match method_id {
            id if id == get_method_id("setWeights(uint16,uint16[],uint16[],uint64)") => {
                Self::set_weights(handle, &method_input)
            }
            id if id == get_method_id("commitWeights(uint16,uint256)") => {
                Self::commit_weights(handle, &method_input)
            }
            id if id
                == get_method_id("revealWeights(uint16,uint16[],uint16[],uint16[],uint64)") =>
            {
                Self::reveal_weights(handle, &method_input)
            }

            id if id == get_method_id("burnedRegister(uint16,bytes32)") => {
                Self::burned_register(handle, &method_input)
            }

            _ => Err(PrecompileFailure::Error {
                exit_status: ExitError::InvalidRange,
            }),
        }
    }

    pub fn set_weights(handle: &mut impl PrecompileHandle, data: &[u8]) -> PrecompileResult {
        let (netuid, dests, weights, version_key) = Self::parse_netuid_dests_weights(data)?;
        let call = RuntimeCall::SubtensorModule(pallet_subtensor::Call::<Runtime>::set_weights {
            netuid,
            dests,
            weights,
            version_key,
        });
        let account_id =
            <HashedAddressMapping<BlakeTwo256> as AddressMapping<AccountId32>>::into_account_id(
                handle.context().caller,
            );

        try_dispatch_runtime_call(handle, call, RawOrigin::Signed(account_id))
    }

    pub fn commit_weights(handle: &mut impl PrecompileHandle, data: &[u8]) -> PrecompileResult {
        let (netuid, commit_hash) = Self::parse_netuid_commit_hash(data)?;

        let call =
            RuntimeCall::SubtensorModule(pallet_subtensor::Call::<Runtime>::commit_weights {
                netuid,
                commit_hash,
            });
        let account_id =
            <HashedAddressMapping<BlakeTwo256> as AddressMapping<AccountId32>>::into_account_id(
                handle.context().caller,
            );
        try_dispatch_runtime_call(handle, call, RawOrigin::Signed(account_id))
    }

    pub fn reveal_weights(handle: &mut impl PrecompileHandle, data: &[u8]) -> PrecompileResult {
        let (netuid, uids, values, salt, version_key) =
            Self::parse_netuid_dests_weights_salt(data)?;
        let call =
            RuntimeCall::SubtensorModule(pallet_subtensor::Call::<Runtime>::reveal_weights {
                netuid,
                uids,
                values,
                salt,
                version_key,
            });
        let account_id =
            <HashedAddressMapping<BlakeTwo256> as AddressMapping<AccountId32>>::into_account_id(
                handle.context().caller,
            );
        try_dispatch_runtime_call(handle, call, RawOrigin::Signed(account_id))
    }

    pub fn burned_register(handle: &mut impl PrecompileHandle, data: &[u8]) -> PrecompileResult {
        let (netuid, hotkey) = Self::parse_netuid_hotkey_parameter(data)?;
        let call =
            RuntimeCall::SubtensorModule(pallet_subtensor::Call::<Runtime>::burned_register {
                netuid,
                hotkey,
            });

        let account_id =
            <HashedAddressMapping<BlakeTwo256> as AddressMapping<AccountId32>>::into_account_id(
                handle.context().caller,
            );
<<<<<<< HEAD

=======
>>>>>>> f0ceef7f
        try_dispatch_runtime_call(handle, call, RawOrigin::Signed(account_id))
    }

    fn parse_netuid_hotkey_parameter(data: &[u8]) -> Result<(u16, AccountId32), PrecompileFailure> {
        if data.len() < 64 {
            return Err(PrecompileFailure::Error {
                exit_status: ExitError::InvalidRange,
            });
        }

        let netuid = parse_netuid(data, 30)?;

        let (hotkey, _) = get_pubkey(get_slice(data, 32, 64)?)?;

        Ok((netuid, hotkey))
    }

    fn parse_netuid_dests_weights(
        data: &[u8],
    ) -> Result<(u16, Vec<u16>, Vec<u16>, u64), PrecompileFailure> {
        let data_len = data.len();
        if data_len < 4 * 32 {
            return Err(PrecompileFailure::Error {
                exit_status: ExitError::InvalidRange,
            });
        }
        let mut netuid_vec = [0u8; 2];
        netuid_vec.copy_from_slice(get_slice(data, 30, 32)?);
        let netuid = u16::from_be_bytes(netuid_vec);

        // get the neuron amount in sebnet
        let subnet_size = pallet_subtensor::Pallet::<Runtime>::get_subnetwork_n(netuid) as usize;

        let mut first_position_vec = [0u8; 2];
        first_position_vec.copy_from_slice(get_slice(data, 62, 64)?);
        let first_position = u16::from_be_bytes(first_position_vec) as usize;

        if first_position > data_len {
            log::error!("position for uids data as {} is too large", first_position);
            return Err(PrecompileFailure::Error {
                exit_status: ExitError::InvalidRange,
            });
        }

        let mut second_position_vec = [0u8; 2];
        second_position_vec.copy_from_slice(get_slice(data, 94, 96)?);
        let second_position = u16::from_be_bytes(second_position_vec) as usize;

        if second_position > data_len {
            log::error!("position for uids data as {} is too large", first_position);
            return Err(PrecompileFailure::Error {
                exit_status: ExitError::InvalidRange,
            });
        }

        let mut version_key_vec = [0u8; 8];
        version_key_vec.copy_from_slice(get_slice(data, 120, 128)?);
        let version_key = u64::from_be_bytes(version_key_vec);

        let mut dests = vec![];
        let mut weights = vec![];

        let mut dests_len_vec = [0u8; 2];
        dests_len_vec.copy_from_slice(get_slice(data, first_position + 30, first_position + 32)?);
        let dests_len = u16::from_be_bytes(dests_len_vec) as usize;

        if dests_len > subnet_size {
            log::error!(
                "uids len as {} in set weight is more than neurons {} in subnet {}",
                dests_len,
                subnet_size,
                netuid
            );
            return Err(PrecompileFailure::Error {
                exit_status: ExitError::InvalidRange,
            });
        }

        for i in 0..dests_len {
            let mut tmp_vec = [0u8; 2];
            let from = first_position
                .saturating_add(62)
                .saturating_add(i.saturating_mul(32));
            let to = from.saturating_add(2);
            tmp_vec.copy_from_slice(get_slice(data, from, to)?);
            let dest = u16::from_be_bytes(tmp_vec);
            dests.push(dest);
        }

        let mut weights_len_vec = [0u8; 2];
        weights_len_vec.copy_from_slice(get_slice(
            data,
            second_position + 30,
            second_position + 32,
        )?);
        let weights_len = u16::from_be_bytes(weights_len_vec) as usize;

        if weights_len > subnet_size {
            log::error!(
                "weights len as {} in set weight is more than neurons {} in subnet {}",
                weights_len,
                subnet_size,
                netuid
            );
            return Err(PrecompileFailure::Error {
                exit_status: ExitError::InvalidRange,
            });
        }

        for i in 0..weights_len {
            let mut tmp_vec = [0u8; 2];
            let from = second_position
                .saturating_add(62)
                .saturating_add(i.saturating_mul(32));
            let to = from.saturating_add(2);
            tmp_vec.copy_from_slice(get_slice(data, from, to)?);
            let weight = u16::from_be_bytes(tmp_vec);
            weights.push(weight);
        }

        Ok((netuid, dests, weights, version_key))
    }

    fn parse_netuid_commit_hash(data: &[u8]) -> Result<(u16, H256), PrecompileFailure> {
        if data.len() < 2 * 32 {
            return Err(PrecompileFailure::Error {
                exit_status: ExitError::InvalidRange,
            });
        }

        let mut netuid_vec = [0u8; 2];
        netuid_vec.copy_from_slice(get_slice(data, 30, 32)?);
        let netuid = u16::from_be_bytes(netuid_vec);
        let commit_hash = H256::from_slice(get_slice(data, 32, 64)?);

        Ok((netuid, commit_hash))
    }

    fn parse_netuid_dests_weights_salt(
        data: &[u8],
    ) -> Result<(u16, Vec<u16>, Vec<u16>, Vec<u16>, u64), PrecompileFailure> {
        let data_len = data.len();
        if data_len < 5 * 32 {
            return Err(PrecompileFailure::Error {
                exit_status: ExitError::InvalidRange,
            });
        }

        let netuid = parse_netuid(data, 30)?;

        // get the neuron amount in sebnet
        let subnet_size = pallet_subtensor::Pallet::<Runtime>::get_subnetwork_n(netuid) as usize;

        let mut first_position_vec = [0u8; 2];
        first_position_vec.copy_from_slice(get_slice(data, 62, 64)?);
        let first_position = u16::from_be_bytes(first_position_vec) as usize;

        if first_position > data_len {
            log::error!("position for uids data as {} is too large", first_position);
            return Err(PrecompileFailure::Error {
                exit_status: ExitError::InvalidRange,
            });
        }

        let mut second_position_vec = [0u8; 2];
        second_position_vec.copy_from_slice(get_slice(data, 94, 96)?);
        let second_position = u16::from_be_bytes(second_position_vec) as usize;

        if second_position > data_len {
            log::error!(
                "position for values data as {} is too large",
                first_position
            );
            return Err(PrecompileFailure::Error {
                exit_status: ExitError::InvalidRange,
            });
        }

        let mut third_position_vec = [0u8; 2];
        third_position_vec.copy_from_slice(get_slice(data, 126, 128)?);
        let third_position = u16::from_be_bytes(third_position_vec) as usize;

        if third_position > data_len {
            log::error!("position for salt data as {} is too large", first_position);
            return Err(PrecompileFailure::Error {
                exit_status: ExitError::InvalidRange,
            });
        }

        let mut version_key_vec = [0u8; 8];
        version_key_vec.copy_from_slice(get_slice(data, 152, 160)?);
        let version_key = u64::from_be_bytes(version_key_vec);

        let mut uids = vec![];
        let mut values = vec![];
        let mut salt = vec![];

        let mut uids_len_vec = [0u8; 2];
        uids_len_vec.copy_from_slice(get_slice(data, first_position + 30, first_position + 32)?);
        let uids_len = u16::from_be_bytes(uids_len_vec) as usize;

        if uids_len > subnet_size {
            log::error!(
                "uids len as {} in reveal weight is more than neurons {} in subnet {}",
                uids_len,
                subnet_size,
                netuid
            );
            return Err(PrecompileFailure::Error {
                exit_status: ExitError::InvalidRange,
            });
        }

        for i in 0..uids_len {
            let mut tmp_vec = [0u8; 2];
            let from = first_position
                .saturating_add(62)
                .saturating_add(i.saturating_mul(32));
            let to = from.saturating_add(2);
            tmp_vec.copy_from_slice(get_slice(data, from, to)?);
            let uid = u16::from_be_bytes(tmp_vec);
            uids.push(uid);
        }

        let mut values_len_vec = [0u8; 2];
        values_len_vec.copy_from_slice(get_slice(
            data,
            second_position + 30,
            second_position + 32,
        )?);
        let values_len = u16::from_be_bytes(values_len_vec) as usize;

        if values_len > subnet_size {
            log::error!(
                "values len as {} in reveal weight is more than neurons {} in subnet {}",
                values_len,
                subnet_size,
                netuid
            );
            return Err(PrecompileFailure::Error {
                exit_status: ExitError::InvalidRange,
            });
        }

        for i in 0..values_len {
            let mut tmp_vec = [0u8; 2];
            let from = second_position
                .saturating_add(62)
                .saturating_add(i.saturating_mul(32));
            let to = from.saturating_add(2);
            tmp_vec.copy_from_slice(get_slice(data, from, to)?);
            let value = u16::from_be_bytes(tmp_vec);
            values.push(value);
        }

        let mut salt_len_vec = [0u8; 2];
        salt_len_vec.copy_from_slice(get_slice(data, third_position + 30, third_position + 32)?);
        let salt_len = u16::from_be_bytes(salt_len_vec) as usize;

        if salt_len > subnet_size {
            log::error!(
                "salt len as {} in reveal weight is more than neurons {} in subnet {}",
                salt_len,
                subnet_size,
                netuid
            );
            return Err(PrecompileFailure::Error {
                exit_status: ExitError::InvalidRange,
            });
        }

        for i in 0..salt_len {
            let mut tmp_vec = [0u8; 2];
            let from = third_position
                .saturating_add(62)
                .saturating_add(i.saturating_mul(32));
            let to = from.saturating_add(2);
            tmp_vec.copy_from_slice(get_slice(data, from, to)?);
            let value = u16::from_be_bytes(tmp_vec);
            salt.push(value);
        }

        Ok((netuid, uids, values, salt, version_key))
    }
}<|MERGE_RESOLUTION|>--- conflicted
+++ resolved
@@ -6,13 +6,6 @@
 use crate::precompiles::{
     get_method_id, get_pubkey, get_slice, parse_netuid, try_dispatch_runtime_call,
 };
-<<<<<<< HEAD
-use crate::RawOrigin;
-use crate::{Runtime, RuntimeCall};
-use sp_runtime::traits::BlakeTwo256;
-use sp_runtime::AccountId32;
-use sp_std::vec;
-=======
 use crate::{Runtime, RuntimeCall};
 use frame_system::RawOrigin;
 use sp_core::H256;
@@ -21,7 +14,6 @@
 use sp_std::vec;
 use sp_std::vec::Vec;
 
->>>>>>> f0ceef7f
 pub const NEURON_PRECOMPILE_INDEX: u64 = 2052;
 // max paramter lenght 4K
 pub const MAX_PARAMETER_SIZE: usize = 4 * 1024;
@@ -136,10 +128,6 @@
             <HashedAddressMapping<BlakeTwo256> as AddressMapping<AccountId32>>::into_account_id(
                 handle.context().caller,
             );
-<<<<<<< HEAD
-
-=======
->>>>>>> f0ceef7f
         try_dispatch_runtime_call(handle, call, RawOrigin::Signed(account_id))
     }
 
