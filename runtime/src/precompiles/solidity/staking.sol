pragma solidity ^0.8.0;

address constant ISTAKING_ADDRESS = 0x0000000000000000000000000000000000000801;

interface IStaking {
  /**
   * @dev Adds a subtensor stake corresponding to the value sent with the transaction, associated
   * with the `hotkey`.
   *
   * This function allows external accounts and contracts to stake TAO into the subtensor pallet,
   * which effectively calls `add_stake` on the subtensor pallet with specified hotkey as a parameter
   * and coldkey being the hashed address mapping of H160 sender address to Substrate ss58 address as
   * implemented in Frontier HashedAddressMapping:
   * https://github.com/polkadot-evm/frontier/blob/2e219e17a526125da003e64ef22ec037917083fa/frame/evm/src/lib.rs#L739
   *
   * @param hotkey The hotkey public key (32 bytes).
   * @param netuid The subnet to stake to (uint256). Currently a noop, functionality will be enabled with RAO.
   *
   * Requirements:
   * - `hotkey` must be a valid hotkey registered on the network, ensuring that the stake is
   *   correctly attributed.
   */
  function addStake(bytes32 hotkey, uint256 netuid) external payable;

  /**
   * @dev Removes a subtensor stake `amount` from the specified `hotkey`.
   *
   * This function allows external accounts and contracts to unstake TAO from the subtensor pallet,
   * which effectively calls `remove_stake` on the subtensor pallet with specified hotkey as a parameter
   * and coldkey being the hashed address mapping of H160 sender address to Substrate ss58 address as
   * implemented in Frontier HashedAddressMapping:
   * https://github.com/polkadot-evm/frontier/blob/2e219e17a526125da003e64ef22ec037917083fa/frame/evm/src/lib.rs#L739
   *
   * @param hotkey The hotkey public key (32 bytes).
   * @param amount The amount to unstake in rao.
   * @param netuid The subnet to stake to (uint256). Currently a noop, functionality will be enabled with RAO.

   *
   * Requirements:
   * - `hotkey` must be a valid hotkey registered on the network, ensuring that the stake is
   *   correctly attributed.
   * - The existing stake amount must be not lower than specified amount
   */
<<<<<<< HEAD
  function removeStake(bytes32 hotkey, uint256 amount, uint16 netuid) external;

    /**
   * @dev Returns the stake amount associated with the specified `hotkey` and `coldkey`.
   *
   * This function retrieves the current stake amount linked to a specific hotkey and coldkey pair.
   * It is a view function, meaning it does not modify the state of the contract and is free to call.
   *
   * @param hotkey The hotkey public key (32 bytes).
   * @param coldkey The coldkey public key (32 bytes).
   * @param netuid The subnet the stake is on (uint16).
   * @return The current stake amount in uint64 format.
   */
  function getStake(bytes32 hotkey, bytes32 coldkey, uint16 netuid) external view returns (uint64);
=======
  function removeStake(bytes32 hotkey, uint256 amount, uint256 netuid) external;
>>>>>>> bffc8b62
}<|MERGE_RESOLUTION|>--- conflicted
+++ resolved
@@ -14,7 +14,7 @@
    * https://github.com/polkadot-evm/frontier/blob/2e219e17a526125da003e64ef22ec037917083fa/frame/evm/src/lib.rs#L739
    *
    * @param hotkey The hotkey public key (32 bytes).
-   * @param netuid The subnet to stake to (uint256). Currently a noop, functionality will be enabled with RAO.
+   * @param netuid The subnet to stake to (uint256).
    *
    * Requirements:
    * - `hotkey` must be a valid hotkey registered on the network, ensuring that the stake is
@@ -33,30 +33,25 @@
    *
    * @param hotkey The hotkey public key (32 bytes).
    * @param amount The amount to unstake in rao.
-   * @param netuid The subnet to stake to (uint256). Currently a noop, functionality will be enabled with RAO.
-
+   * @param netuid The subnet to stake to (uint256).
    *
    * Requirements:
    * - `hotkey` must be a valid hotkey registered on the network, ensuring that the stake is
    *   correctly attributed.
    * - The existing stake amount must be not lower than specified amount
    */
-<<<<<<< HEAD
-  function removeStake(bytes32 hotkey, uint256 amount, uint16 netuid) external;
+  function removeStake(bytes32 hotkey, uint256 amount, uint256 netuid) external;
 
-    /**
-   * @dev Returns the stake amount associated with the specified `hotkey` and `coldkey`.
-   *
-   * This function retrieves the current stake amount linked to a specific hotkey and coldkey pair.
-   * It is a view function, meaning it does not modify the state of the contract and is free to call.
-   *
-   * @param hotkey The hotkey public key (32 bytes).
-   * @param coldkey The coldkey public key (32 bytes).
-   * @param netuid The subnet the stake is on (uint16).
-   * @return The current stake amount in uint64 format.
-   */
-  function getStake(bytes32 hotkey, bytes32 coldkey, uint16 netuid) external view returns (uint64);
-=======
-  function removeStake(bytes32 hotkey, uint256 amount, uint256 netuid) external;
->>>>>>> bffc8b62
+  /**
+  * @dev Returns the stake amount associated with the specified `hotkey` and `coldkey`.
+  *
+  * This function retrieves the current stake amount linked to a specific hotkey and coldkey pair.
+  * It is a view function, meaning it does not modify the state of the contract and is free to call.
+  *
+  * @param hotkey The hotkey public key (32 bytes).
+  * @param coldkey The coldkey public key (32 bytes).
+  * @param netuid The subnet the stake is on (uint256).
+  * @return The current stake amount in uint64 format.
+  */
+  function getStake(bytes32 hotkey, bytes32 coldkey, uint256 netuid) external view returns (uint64);
 }